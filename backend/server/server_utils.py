--- conflicted
+++ resolved
@@ -137,17 +137,15 @@
     sanitized_filename = sanitize_filename(f"task_{int(time.time())}_{task}")
 
     report = await manager.start_streaming(
-<<<<<<< HEAD
-        task, report_type, report_source, source_urls, document_urls, tone, websocket, headers
-=======
         task, 
         report_type, 
         report_source, 
         source_urls, 
+        document_urls,
         tone, 
-        logs_handler,
-        headers
->>>>>>> 4449b565
+        websocket,
+        headers,
+        logs_handler
     )
     report = str(report)
     file_paths = await generate_report_files(report, sanitized_filename)
