<!DOCTYPE html>
<html lang="en">

<head>
    <title>GPT Researcher</title>
    <meta name="description" content="A research assistant powered by GPT-4">
    <meta name="viewport" content="width=device-width, initial-scale=1">
    <link rel="icon" href="./static/favicon.ico">
    <link rel="preconnect" href="https://fonts.googleapis.com">
    <link rel="preconnect" href="https://fonts.gstatic.com" crossorigin>
    <link href="https://fonts.googleapis.com/css2?family=Montserrat:wght@400;700&display=swap" rel="stylesheet">
    <link href="https://stackpath.bootstrapcdn.com/bootstrap/4.5.2/css/bootstrap.min.css" rel="stylesheet">
    <link rel="stylesheet" href="https://cdnjs.cloudflare.com/ajax/libs/font-awesome/6.5.1/css/all.min.css">
    <link rel="stylesheet" href="/site/styles.css" />
    <style>
        .avatar {
            width: 80px;
            height: 80px;
            border-radius: 50%;
        }

        .agent-name {
            text-align: center;
        }

        .agent-item {
            display: flex;
            flex-direction: column;
            align-items: center;
        }

        .agent-choices {
            display: none;
        }

        .btn-show {
            display: none;
        }

        /* Icon button style for inline buttons */
        .icon-button {
            background: none;
            border: none;
            cursor: pointer;
            padding: 5px;
            margin-left: 5px;
            border-radius: 4px;
            transition: background-color 0.2s, color 0.2s;
        }

        .icon-button:hover {
            background-color: rgba(123, 104, 238, 0.1); /* Placeholder, adjust in styles.css */
        }

        .icon-button:active {
        }

        /* Ensure buttons are properly aligned in headings */
        h2 .icon-button, h2 .expand-button {
            vertical-align: middle;
            font-size: 0.8em;
        }
        
        /* New navigation buttons in the top-right corner */
        .nav-buttons {
            position: fixed;
            top: 20px;
            right: 20px;
            display: flex;
            gap: 10px;
            z-index: 100;
        }
    </style>
</head>

<body>
    <!-- Navigation Buttons (moved from top bar) -->
    <div class="nav-buttons">
        <div id="websocketPanelOpenBtn" class="top-websocket-button">
            <i class="fas fa-network-wired"></i> Status
        </div>
        <div id="historyPanelOpenBtn" class="top-history-button">
            <i class="fas fa-history"></i> History
        </div>
    </div>

    <!-- WebSocket Status Panel -->
    <div class="websocket-panel" id="websocketPanel">
        <div class="websocket-panel-header">
            <h3><i class="fas fa-plug"></i> Connection Status</h3>
            <div class="websocket-panel-actions">
                <button id="websocketPanelToggle" class="websocket-action-btn" title="Close panel">
                    <i class="fas fa-chevron-left"></i>
                </button>
            </div>
        </div>
        <div class="websocket-status">
            <div class="status-item">
                <span class="status-label">Connection:</span>
                <span class="status-value" id="connectionStatus">Disconnected</span>
                <span class="status-indicator" id="connectionIndicator"></span>
            </div>
            <div class="status-item">
                <span class="status-label">Research:</span>
                <span class="status-value" id="researchStatus">Inactive</span>
            </div>
            <div class="status-item">
                <span class="status-label">Connected for:</span>
                <span class="status-value" id="connectionDuration">-</span>
            </div>
            <div class="status-item">
                <span class="status-label">Last activity:</span>
                <span class="status-value" id="lastActivity">-</span>
            </div>
            <div class="status-item">
                <span class="status-label">ReadyState:</span>
                <span class="status-value" id="readyState">-</span>
            </div>
            <div class="status-divider"></div>
            <div class="status-item">
                <span class="status-label">Connection attempts:</span>
                <span class="status-value" id="connectionAttempts">0</span>
            </div>
            <div class="status-item">
                <span class="status-label">Messages received:</span>
                <span class="status-value" id="messagesReceived">0</span>
            </div>
            <div class="status-divider"></div>
            <div class="status-item">
                <span class="status-label">Current task:</span>
                <span class="status-value" id="currentTask">-</span>
            </div>
        </div>
    </div>

    <section class="landing">
        <div class="max-w-5xl mx-auto text-center">
            <h1 class="text-4xl font-extrabold mx-auto lg:text-7xl">
                Say Goodbye to <br>
                <span
                    style="background-image:linear-gradient(to right, #9867F0, #ED4E50); -webkit-background-clip: text; -webkit-text-fill-color: transparent;">Hours
                    of Research</span>
            </h1>
            <p class="max-w-6xl mx-auto text-gray-600 mt-8" style="font-size:20px">
                Say Hello to <b>GPT Researcher</b>, your AI mate for rapid insights and comprehensive research. <br>
                GPT Researcher takes care of everything from accurate source gathering and organization of research results to generation of customized reports with citations.
            </p>
            <a href="#form" class="btn btn-primary">Start Researching</a>
        </div>
    </section>

    <main class="container" id="form">
<<<<<<< HEAD
        <div class="agent-item"><img src="/static/logo-footer-scientifica.png" class="avatar" alt="Auto Agent"></div>
        <form method="POST" class="mt-3" onsubmit="GPTResearcher.startResearch(); return false;">
=======
        <div class="agent-item"><img src="/static/gptr-logo.png" class="avatar" alt="Auto Agent"></div>
        <form method="POST" class="mt-3" id="researchForm">
>>>>>>> 9d085d86
            <div class="form-group">
                <label for="task" class="agent-question">What would you like me to research next?</label>
                <textarea id="task" name="task" class="form-control highlight-connection" placeholder="Enter any topic, question, or idea..." required autocomplete="on"></textarea>
                <input type="radio" name="agent" id="autoAgent" value="Auto Agent" checked hidden>
            </div>
            <div class="form-group">
                <div class="row">


                </div>
                <button type="button" id="btnShowAuto" class="btn btn-secondary mt-3 btn-show">Auto Agent</button>
            </div>
            <div class="form-group">
                <label for="report_type" class="agent-question">What type of report would you like me to
                    generate?</label>
                <select name="report_type" id="report_type" class="form-control highlight-connection" required>
                    <option value="research_report">Summary - Short and fast (~2 min)</option>
                    <option value="detailed_report">Detailed - In depth and longer (~5 min)</option>
                    <option value="resource_report">Resource Report</option>
                    <option value="deep">Deep Research</option>
                </select>
            </div>
            <div class="form-group">
                <label for="tone" class="agent-question">In which tone would you like the report to be
                    generated?</label>
                <select name="tone" id="tone" class="form-control highlight-connection" required>
                    <option value="Objective">Objective - Impartial and unbiased presentation of facts and findings
                    </option>
                    <option value="Formal">Formal - Adheres to academic standards with sophisticated language and
                        structure</option>
                    <option value="Analytical">Analytical - Critical evaluation and detailed examination of data and
                        theories</option>
                    <option value="Persuasive">Persuasive - Convincing the audience of a particular viewpoint or
                        argument</option>
                    <option value="Informative">Informative - Providing clear and comprehensive information on a topic
                    </option>
                    <option value="Explanatory">Explanatory - Clarifying complex concepts and processes</option>
                    <option value="Descriptive">Descriptive - Detailed depiction of phenomena, experiments, or case
                        studies</option>
                    <option value="Critical">Critical - Judging the validity and relevance of the research and its
                        conclusions</option>
                    <option value="Comparative">Comparative - Juxtaposing different theories, data, or methods to
                        highlight differences and similarities</option>
                    <option value="Speculative">Speculative - Exploring hypotheses and potential implications or future
                        research directions</option>
                    <option value="Reflective">Reflective - Considering the research process and personal insights or
                        experiences</option>
                    <option value="Narrative">Narrative - Telling a story to illustrate research findings or
                        methodologies</option>
                    <option value="Humorous">Humorous - Light-hearted and engaging, usually to make the content more
                        relatable</option>
                    <option value="Optimistic">Optimistic - Highlighting positive findings and potential benefits
                    </option>
                    <option value="Pessimistic">Pessimistic - Focusing on limitations, challenges, or negative outcomes
                    </option>
                </select>
            </div>
            <div class="form-group">
                <label for="report_source" class="agent-question">What sources would you like me to research
                    from?</label>
                <p class="text-left mt-0 pt-0" style="font-size: 0.7rem;">You can now do research on local documents as
                    well. Please make sure to add the DOC_PATH env variable pointing to your documents folder.</p>
                <select name="report_source" id="report_source" class="form-control highlight-connection" required>
                    <option value="web">The Web</option>
                    <option value="local">My Documents</option>
                    <option value="hybrid">Hybrid</option>
                    <option value="azure">Azure storage</option>
                </select>
            </div>
            <div class="form-group">
                <label for="queryDomains" class="form-label">Query Domains (Optional)</label>
                <input type="text" class="form-control highlight-connection" id="queryDomains" name="query_domains" placeholder="Enter domains separated by commas" autocomplete="on">
                <small class="text-muted">Example: techcrunch.com, forbes.com</small>
            </div>
            <input type="submit" value="Begin Research" class="btn btn-primary button-padding" id="submitButton">
        </form>

        <!-- Add JSON button above Research Progress section -->
        <div class="margin-div" id="jsonButtonContainer" style="display: none; text-align: right; margin-bottom: 10px;">
            <a id="downloadLinkJsonTop" href="#" class="report-action-btn disabled" target="_blank" rel="noopener noreferrer">
                <i class="fas fa-file-code"></i> JSON
            </a>
        </div>

        <div class="margin-div research-output-container">
            <!-- Move spinner to the left side of the text -->
            <h2><div id="modernSpinner" class="modern-spinner"></div> Research Progress <button id="expandOutputBtn" class="expand-button" title="Expand"><i class="fas fa-expand-alt"></i></button></h2>
            <p class="mt-2 text-left" style="font-size: 0.8rem;">
                Watch as the AI works to gather information and analyze your topic in real-time.</p>
            <div id="output"></div>
        </div>
        <div class="images_div">
            <div id="selectedImagesContainer" style="display: none;"></div>
        </div>
        <div class="margin-div report-container">
            <h2>Research Report
                <button id="copyToClipboardTop" class="icon-button" title="Copy" style="display: none;">
                    <i class="fas fa-copy"></i>
                </button>
                <button id="expandReportBtn" class="expand-button" title="Expand">
                    <i class="fas fa-expand-alt"></i>
                </button>
            </h2>
            <!-- Add download buttons above the report container -->
            <div class="report-actions" style="display: none;">
                <a id="downloadLinkTop" href="#" class="report-action-btn disabled" target="_blank" rel="noopener noreferrer">
                    <i class="fas fa-file-pdf"></i> PDF
                </a>
                <a id="downloadLinkWordTop" href="#" class="report-action-btn disabled" target="_blank" rel="noopener noreferrer">
                    <i class="fas fa-file-word"></i> Word
                </a>
                <a id="downloadLinkMdTop" href="#" class="report-action-btn disabled" target="_blank" rel="noopener noreferrer">
                    <i class="fas fa-file-lines"></i> Markdown
                </a>
            </div>
            <div id="reportContainer"></div>
            <div id="reportActions" style="display: none;">
                <div class="alert alert-info" role="alert" id="status"></div>
            </div>
        </div>

        <!-- Chat Container -->
        <div class="margin-div chat-container" id="chatContainer" style="display: none;">
            <h2><i class="fas fa-comments"></i> Chat with AI about this research <button id="expandChatBtn" class="expand-button" title="Expand"><i class="fas fa-expand-alt"></i></button></h2>
            <p class="text-muted">Ask questions about the research report to get more insights</p>
            <div id="chatMessages" class="chat-messages"></div>
            <div class="chat-input-container">
                <textarea id="chatInput" class="form-control chat-input" placeholder="Ask a question about this research..." rows="2"></textarea>
                <button id="voiceInputBtn" class="btn btn-secondary" title="Use voice input">
                    <i class="fas fa-microphone"></i>
                </button>
                <button id="sendChatBtn" class="btn btn-primary">
                    <i class="fas fa-paper-plane"></i> Send
                </button>
            </div>
        </div>

        <!-- Fixed bottom bar styled like the top credits bar -->
    </main>

    <!-- Conversation History Panel -->
    <div class="history-panel" id="historyPanel">
        <div class="history-panel-header">
            <h3><i class="fas fa-history"></i> Research History</h3>
            <div class="history-panel-actions">
                <button id="historyPanelToggle" class="history-action-btn" title="Close panel">
                    <i class="fas fa-times"></i>
                </button>
            </div>
        </div>
        <div class="history-panel-search">
            <input type="text" id="historySearch" placeholder="Search research history...">
            <button id="historySearchBtn" class="history-action-btn" title="Search">
                <i class="fas fa-search"></i>
            </button>
        </div>
        <div class="history-panel-filters">
            <select id="historySortOrder">
                <option value="newest">Newest First</option>
                <option value="oldest">Oldest First</option>
            </select>
            <!-- JS will add Import/Export/Debug buttons here -->
            <button id="historyClearBtn" class="history-action-btn" title="Clear all history">
                <i class="fas fa-trash-alt"></i>
            </button>
        </div>
        <div class="history-panel-entries" id="historyEntries">
            <!-- Entries will be populated dynamically -->
        </div>
    </div>
    
    <!-- Sticky Downloads Bar -->
    <div class="sticky-downloads-bar" id="stickyDownloadsBar" style="display: none;"> <!-- Initially hidden -->
        <div class="download-buttons-container">
            <a id="copyToClipboard" class="download-option-btn disabled">
                <i class="fas fa-copy"></i> Copy (Markdown)
            </a>
            <a id="downloadLinkMd" href="#" class="download-option-btn disabled" target="_blank" rel="noopener noreferrer">
                <i class="fas fa-file-lines"></i> Markdown
            </a>
            <a id="downloadLink" href="#" class="download-option-btn disabled" target="_blank" rel="noopener noreferrer">
                <i class="fas fa-file-pdf"></i> PDF
            </a>
            <a id="downloadLinkWord" href="#" class="download-option-btn disabled" target="_blank" rel="noopener noreferrer">
                <i class="fas fa-file-word"></i> Word
            </a>
            <a id="downloadLinkJson" href="#" class="download-option-btn disabled" target="_blank" rel="noopener noreferrer">
                <i class="fas fa-file-code"></i> Log (JSON)
            </a>
        </div>
    </div>

    <footer>
        <p>
            <a target="_blank" href="https://gptr.dev">Homepage</a> |
            <a target="_blank" href="https://github.com/assafelovic/gpt-researcher">GitHub</a> |
            <a target="_blank" href="https://discord.gg/spBgZmm3Xe">Discord</a>
        </p>
        <p>GPT Researcher &copy; 2024</p>
    </footer>
    <script src="https://cdnjs.cloudflare.com/ajax/libs/showdown/1.9.1/showdown.min.js"></script>
    <script src="/site/scripts.js"></script>
    <script>
        // Auto-resize textarea as content grows
        const taskTextarea = document.getElementById('task');
        if (taskTextarea) {
            // Set initial height
            taskTextarea.setAttribute('style', 'height: 38px; overflow-y: hidden;');

            // Function to resize textarea based on content
            const resizeTextarea = () => {
                taskTextarea.style.height = 'auto';
                taskTextarea.style.height = taskTextarea.scrollHeight + 'px';
            };

            // Add event listeners for input and focus
            taskTextarea.addEventListener('input', resizeTextarea);
            taskTextarea.addEventListener('focus', resizeTextarea);
        }

        // Ensure feature panels are positioned correctly on window resize
        window.addEventListener('resize', function () {
            // Adjust the feature panel width based on screen size
            const viewportWidth = window.innerWidth;
            const featurePanel = document.querySelector('.feature-panel');

            if (featurePanel) {
                if (viewportWidth < 1400) {
                    featurePanel.style.display = 'none';
                } else {
                    featurePanel.style.display = 'block';
                    // Adjust width based on screen size
                    const panelWidth = Math.min(280, Math.max(200, viewportWidth * 0.15));
                    featurePanel.style.width = `${panelWidth}px`;
                }
            }
        });
    </script>
</body>

</html><|MERGE_RESOLUTION|>--- conflicted
+++ resolved
@@ -150,13 +150,8 @@
     </section>
 
     <main class="container" id="form">
-<<<<<<< HEAD
         <div class="agent-item"><img src="/static/logo-footer-scientifica.png" class="avatar" alt="Auto Agent"></div>
         <form method="POST" class="mt-3" onsubmit="GPTResearcher.startResearch(); return false;">
-=======
-        <div class="agent-item"><img src="/static/gptr-logo.png" class="avatar" alt="Auto Agent"></div>
-        <form method="POST" class="mt-3" id="researchForm">
->>>>>>> 9d085d86
             <div class="form-group">
                 <label for="task" class="agent-question">What would you like me to research next?</label>
                 <textarea id="task" name="task" class="form-control highlight-connection" placeholder="Enter any topic, question, or idea..." required autocomplete="on"></textarea>
