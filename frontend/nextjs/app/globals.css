@tailwind base;
@tailwind components;
@tailwind utilities;

@keyframes gradientBG {
  0% {background-position: 0% 50%;}
  50% {background-position: 100% 50%;}
  100% {background-position: 0% 50%;}
}

<<<<<<< HEAD
html {
  scroll-behavior: smooth;
}

textarea {
  max-height: 300px; /* Set an appropriate max height */
  overflow-y: auto;  /* Enable internal scrolling */
  /* transition: height 0.2s ease-in-out; */
}

.log-message {
  word-wrap: break-word; /* For handling long URLs or text */
  overflow-wrap: break-word; /* For handling overflow in modern browsers */
  overflow-x: hidden; /* Hide horizontal overflow */
  word-break: break-word; /* Break long words if needed */
}

body {
  font-family: 'Montserrat', sans-serif;
  line-height: 1.6;
  background-size: 200% 200%;
  background-image: linear-gradient(170deg, #151A2D, #036f73, #151A2D);
  /*animation: gradientBG 10s ease infinite;*/
}

.landing {
  display: flex;
  justify-content: center;
  align-items: center;
  height: 30vh;
  text-align: center;
  color: white;
}

.landing h1 {
  font-size: 3.5rem;
  font-weight: 700;
  margin-bottom: 2rem;
}

@layer utilities {
  .text-balance {
    text-wrap: balance;
  }
  /* Hide scrollbar for Chrome, Safari and Opera */
  .no-scrollbar::-webkit-scrollbar {
    display: none;
  }
  /* Hide scrollbar for IE, Edge and Firefox */
  .no-scrollbar {
    -ms-overflow-style: none; /* IE and Edge */
    scrollbar-width: none; /* Firefox */
  }
  .loader {
    text-align: left;
    display: flex;
    gap: 3px;
  }

  .loader span {
    display: inline-block;
    vertical-align: middle;
    width: 7px;
    height: 7px;
    /* background: #4b4b4b; */
    background: white;
    border-radius: 50%;
    animation: loader 0.6s infinite alternate;
  }

  .loader span:nth-of-type(2) {
    animation-delay: 0.2s;
  }

  .loader span:nth-of-type(3) {
    animation-delay: 0.6s;
  }

  @keyframes loader {
    0% {
      opacity: 1;
      transform: scale(0.6);
    }

    100% {
      opacity: 0.3;
      transform: scale(1);
    }
  }
}

body {
  margin: 0px !important;
}

/* Add these styles for the scrollbar */
.scrollbar-thin {
  scrollbar-width: thin;
}

.scrollbar-thumb-gray-600::-webkit-scrollbar-thumb {
  background-color: #4B5563;
  border-radius: 6px;
}

.scrollbar-track-gray-300::-webkit-scrollbar-track {
  background-color: #D1D5DB;
}

.scrollbar-thin::-webkit-scrollbar {
  width: 6px;
}

/* Sidebar styles */
.sidebar-overlay {
  position: fixed;
  top: 0;
  left: 0;
  right: 0;
  bottom: 0;
  background-color: rgba(0, 0, 0, 0.3);
  z-index: 40;
  transition: opacity 0.3s ease;
}

/* Sidebar backdrop blur */
.sidebar-backdrop {
  backdrop-filter: blur(8px);
  -webkit-backdrop-filter: blur(8px);
}

/* Scrollbar styling for the sidebar */
.sidebar-scrollbar::-webkit-scrollbar {
  width: 6px;
}

.sidebar-scrollbar::-webkit-scrollbar-track {
  background: #1f2937;
}

.sidebar-scrollbar::-webkit-scrollbar-thumb {
  background-color: #4b5563;
  border-radius: 3px;
}

.sidebar-scrollbar::-webkit-scrollbar-thumb:hover {
  background-color: #6b7280;
}

/* Ensure sidebar is above other content */
.sidebar-z-index {
  z-index: 50;
}
=======
@keyframes float {
  0%, 100% {
    transform: translateY(0) translateX(0);
  }
  25% {
    transform: translateY(-20px) translateX(10px);
  }
  50% {
    transform: translateY(-10px) translateX(-15px);
  }
  75% {
    transform: translateY(-25px) translateX(5px);
  }
}

html {
  scroll-behavior: smooth;
  height: 100%;
}

textarea {
  max-height: 300px; /* Set an appropriate max height */
  overflow-y: auto;  /* Enable internal scrolling */
  /* transition: height 0.2s ease-in-out; */
}

.log-message {
  word-wrap: break-word; /* For handling long URLs or text */
  overflow-wrap: break-word; /* For handling overflow in modern browsers */
  overflow-x: hidden; /* Hide horizontal overflow */
  word-break: break-word; /* Break long words if needed */
}

body {
  font-family: 'Montserrat', sans-serif;
  line-height: 1.6;
  margin: 0px !important;
  min-height: 100%;
  position: relative;
  background: #0C111F;
  overflow-x: hidden;
}

/* Background gradient orbs - static version */
body::before {
  content: "";
  position: fixed;
  top: -25%;
  left: -10%;
  width: 60%;
  height: 60%;
  border-radius: 9999px;
  background-color: rgba(13, 148, 136, 0.12);
  filter: blur(120px);
  z-index: -10;
}

body::after {
  content: "";
  position: fixed;
  bottom: -25%;
  right: -10%;
  width: 60%;
  height: 60%;
  border-radius: 9999px;
  background-color: rgba(8, 145, 178, 0.12);
  filter: blur(120px);
  z-index: -10;
}

/* Additional orb */
.app-container::before {
  content: "";
  position: fixed;
  top: 40%;
  right: 20%;
  width: 35%;
  height: 35%;
  border-radius: 9999px;
  background-color: rgba(37, 99, 235, 0.06);
  filter: blur(80px);
  z-index: -10;
}

.landing {
  display: flex;
  justify-content: center;
  align-items: center;
  height: 30vh;
  text-align: center;
  color: white;
}

.landing h1 {
  font-size: 3.5rem;
  font-weight: 700;
  margin-bottom: 2rem;
}

@layer utilities {
  .text-balance {
    text-wrap: balance;
  }
  /* Hide scrollbar for Chrome, Safari and Opera */
  .no-scrollbar::-webkit-scrollbar {
    display: none;
  }
  /* Hide scrollbar for IE, Edge and Firefox */
  .no-scrollbar {
    -ms-overflow-style: none; /* IE and Edge */
    scrollbar-width: none; /* Firefox */
  }
  .loader {
    text-align: left;
    display: flex;
    gap: 3px;
  }

  .loader span {
    display: inline-block;
    vertical-align: middle;
    width: 7px;
    height: 7px;
    /* background: #4b4b4b; */
    background: white;
    border-radius: 50%;
    animation: loader 0.6s infinite alternate;
  }

  .loader span:nth-of-type(2) {
    animation-delay: 0.2s;
  }

  .loader span:nth-of-type(3) {
    animation-delay: 0.6s;
  }

  @keyframes loader {
    0% {
      opacity: 1;
      transform: scale(0.6);
    }

    100% {
      opacity: 0.3;
      transform: scale(1);
    }
  }
}

/* Add these styles for the scrollbar */
.scrollbar-thin {
  scrollbar-width: thin;
}

.scrollbar-thumb-gray-600::-webkit-scrollbar-thumb {
  background-color: #4B5563;
  border-radius: 6px;
}

.scrollbar-track-gray-300::-webkit-scrollbar-track {
  background-color: #D1D5DB;
}

.scrollbar-thin::-webkit-scrollbar {
  width: 6px;
}

/* Sidebar styles */
.sidebar-overlay {
  position: fixed;
  top: 0;
  left: 0;
  right: 0;
  bottom: 0;
  background-color: rgba(0, 0, 0, 0.3);
  z-index: 40;
  transition: opacity 0.3s ease;
}

/* Sidebar backdrop blur */
.sidebar-backdrop {
  backdrop-filter: blur(8px);
  -webkit-backdrop-filter: blur(8px);
}

/* Scrollbar styling for the sidebar */
.sidebar-scrollbar::-webkit-scrollbar {
  width: 6px;
}

.sidebar-scrollbar::-webkit-scrollbar-track {
  background: #1f2937;
}

.sidebar-scrollbar::-webkit-scrollbar-thumb {
  background-color: #4b5563;
  border-radius: 3px;
}

.sidebar-scrollbar::-webkit-scrollbar-thumb:hover {
  background-color: #6b7280;
}

/* Ensure sidebar is above other content */
.sidebar-z-index {
  z-index: 50;
}
>>>>>>> 75e7baa3
<|MERGE_RESOLUTION|>--- conflicted
+++ resolved
@@ -8,9 +8,24 @@
   100% {background-position: 0% 50%;}
 }
 
-<<<<<<< HEAD
+@keyframes float {
+  0%, 100% {
+    transform: translateY(0) translateX(0);
+  }
+  25% {
+    transform: translateY(-20px) translateX(10px);
+  }
+  50% {
+    transform: translateY(-10px) translateX(-15px);
+  }
+  75% {
+    transform: translateY(-25px) translateX(5px);
+  }
+}
+
 html {
   scroll-behavior: smooth;
+  height: 100%;
 }
 
 textarea {
@@ -29,9 +44,52 @@
 body {
   font-family: 'Montserrat', sans-serif;
   line-height: 1.6;
-  background-size: 200% 200%;
-  background-image: linear-gradient(170deg, #151A2D, #036f73, #151A2D);
-  /*animation: gradientBG 10s ease infinite;*/
+  margin: 0px !important;
+  min-height: 100%;
+  position: relative;
+  background: #0C111F;
+  overflow-x: hidden;
+}
+
+/* Background gradient orbs - static version */
+body::before {
+  content: "";
+  position: fixed;
+  top: -25%;
+  left: -10%;
+  width: 60%;
+  height: 60%;
+  border-radius: 9999px;
+  background-color: rgba(13, 148, 136, 0.12);
+  filter: blur(120px);
+  z-index: -10;
+}
+
+body::after {
+  content: "";
+  position: fixed;
+  bottom: -25%;
+  right: -10%;
+  width: 60%;
+  height: 60%;
+  border-radius: 9999px;
+  background-color: rgba(8, 145, 178, 0.12);
+  filter: blur(120px);
+  z-index: -10;
+}
+
+/* Additional orb */
+.app-container::before {
+  content: "";
+  position: fixed;
+  top: 40%;
+  right: 20%;
+  width: 35%;
+  height: 35%;
+  border-radius: 9999px;
+  background-color: rgba(37, 99, 235, 0.06);
+  filter: blur(80px);
+  z-index: -10;
 }
 
 .landing {
@@ -100,10 +158,6 @@
   }
 }
 
-body {
-  margin: 0px !important;
-}
-
 /* Add these styles for the scrollbar */
 .scrollbar-thin {
   scrollbar-width: thin;
@@ -162,213 +216,3 @@
 .sidebar-z-index {
   z-index: 50;
 }
-=======
-@keyframes float {
-  0%, 100% {
-    transform: translateY(0) translateX(0);
-  }
-  25% {
-    transform: translateY(-20px) translateX(10px);
-  }
-  50% {
-    transform: translateY(-10px) translateX(-15px);
-  }
-  75% {
-    transform: translateY(-25px) translateX(5px);
-  }
-}
-
-html {
-  scroll-behavior: smooth;
-  height: 100%;
-}
-
-textarea {
-  max-height: 300px; /* Set an appropriate max height */
-  overflow-y: auto;  /* Enable internal scrolling */
-  /* transition: height 0.2s ease-in-out; */
-}
-
-.log-message {
-  word-wrap: break-word; /* For handling long URLs or text */
-  overflow-wrap: break-word; /* For handling overflow in modern browsers */
-  overflow-x: hidden; /* Hide horizontal overflow */
-  word-break: break-word; /* Break long words if needed */
-}
-
-body {
-  font-family: 'Montserrat', sans-serif;
-  line-height: 1.6;
-  margin: 0px !important;
-  min-height: 100%;
-  position: relative;
-  background: #0C111F;
-  overflow-x: hidden;
-}
-
-/* Background gradient orbs - static version */
-body::before {
-  content: "";
-  position: fixed;
-  top: -25%;
-  left: -10%;
-  width: 60%;
-  height: 60%;
-  border-radius: 9999px;
-  background-color: rgba(13, 148, 136, 0.12);
-  filter: blur(120px);
-  z-index: -10;
-}
-
-body::after {
-  content: "";
-  position: fixed;
-  bottom: -25%;
-  right: -10%;
-  width: 60%;
-  height: 60%;
-  border-radius: 9999px;
-  background-color: rgba(8, 145, 178, 0.12);
-  filter: blur(120px);
-  z-index: -10;
-}
-
-/* Additional orb */
-.app-container::before {
-  content: "";
-  position: fixed;
-  top: 40%;
-  right: 20%;
-  width: 35%;
-  height: 35%;
-  border-radius: 9999px;
-  background-color: rgba(37, 99, 235, 0.06);
-  filter: blur(80px);
-  z-index: -10;
-}
-
-.landing {
-  display: flex;
-  justify-content: center;
-  align-items: center;
-  height: 30vh;
-  text-align: center;
-  color: white;
-}
-
-.landing h1 {
-  font-size: 3.5rem;
-  font-weight: 700;
-  margin-bottom: 2rem;
-}
-
-@layer utilities {
-  .text-balance {
-    text-wrap: balance;
-  }
-  /* Hide scrollbar for Chrome, Safari and Opera */
-  .no-scrollbar::-webkit-scrollbar {
-    display: none;
-  }
-  /* Hide scrollbar for IE, Edge and Firefox */
-  .no-scrollbar {
-    -ms-overflow-style: none; /* IE and Edge */
-    scrollbar-width: none; /* Firefox */
-  }
-  .loader {
-    text-align: left;
-    display: flex;
-    gap: 3px;
-  }
-
-  .loader span {
-    display: inline-block;
-    vertical-align: middle;
-    width: 7px;
-    height: 7px;
-    /* background: #4b4b4b; */
-    background: white;
-    border-radius: 50%;
-    animation: loader 0.6s infinite alternate;
-  }
-
-  .loader span:nth-of-type(2) {
-    animation-delay: 0.2s;
-  }
-
-  .loader span:nth-of-type(3) {
-    animation-delay: 0.6s;
-  }
-
-  @keyframes loader {
-    0% {
-      opacity: 1;
-      transform: scale(0.6);
-    }
-
-    100% {
-      opacity: 0.3;
-      transform: scale(1);
-    }
-  }
-}
-
-/* Add these styles for the scrollbar */
-.scrollbar-thin {
-  scrollbar-width: thin;
-}
-
-.scrollbar-thumb-gray-600::-webkit-scrollbar-thumb {
-  background-color: #4B5563;
-  border-radius: 6px;
-}
-
-.scrollbar-track-gray-300::-webkit-scrollbar-track {
-  background-color: #D1D5DB;
-}
-
-.scrollbar-thin::-webkit-scrollbar {
-  width: 6px;
-}
-
-/* Sidebar styles */
-.sidebar-overlay {
-  position: fixed;
-  top: 0;
-  left: 0;
-  right: 0;
-  bottom: 0;
-  background-color: rgba(0, 0, 0, 0.3);
-  z-index: 40;
-  transition: opacity 0.3s ease;
-}
-
-/* Sidebar backdrop blur */
-.sidebar-backdrop {
-  backdrop-filter: blur(8px);
-  -webkit-backdrop-filter: blur(8px);
-}
-
-/* Scrollbar styling for the sidebar */
-.sidebar-scrollbar::-webkit-scrollbar {
-  width: 6px;
-}
-
-.sidebar-scrollbar::-webkit-scrollbar-track {
-  background: #1f2937;
-}
-
-.sidebar-scrollbar::-webkit-scrollbar-thumb {
-  background-color: #4b5563;
-  border-radius: 3px;
-}
-
-.sidebar-scrollbar::-webkit-scrollbar-thumb:hover {
-  background-color: #6b7280;
-}
-
-/* Ensure sidebar is above other content */
-.sidebar-z-index {
-  z-index: 50;
-}
->>>>>>> 75e7baa3
