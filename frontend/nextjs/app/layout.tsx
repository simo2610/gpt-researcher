--- conflicted
+++ resolved
@@ -60,11 +60,7 @@
 }>) {
 
   return (
-<<<<<<< HEAD
-    <html lang="en">
-=======
     <html className="gptr-root" lang="en" suppressHydrationWarning>
->>>>>>> 7159d6f5
       <head>
         <PlausibleProvider domain="localhost:3000" />
         <GoogleAnalytics gaId={process.env.NEXT_PUBLIC_GA_MEASUREMENT_ID!} />
