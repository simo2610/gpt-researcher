--- conflicted
+++ resolved
@@ -309,19 +309,6 @@
       } else if (data.type === 'langgraphButton') {
         const uniqueKey = `langgraphButton-${index}`;
         return (
-<<<<<<< HEAD
-          // <div></div>
-          <div key={uniqueKey} className="flex justify-center py-4">
-            <a
-              href={data.link}
-              target="_blank"
-              rel="noopener noreferrer"
-              className="px-4 py-2 text-white bg-[#0DB7ED] rounded"
-            >
-              View the full Langgraph logs here
-            </a>
-          </div>
-=======
           <div key={uniqueKey}></div>
           // <div key={uniqueKey} className="flex justify-center py-4">
           //   <a
@@ -333,7 +320,6 @@
           //     View the full Langgraph logs here
           //   </a>
           // </div>
->>>>>>> 4f10f7b5
         );
       } else if (data.type === 'question') {
         const uniqueKey = `question-${index}`;
