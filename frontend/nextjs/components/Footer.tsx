import React from 'react';
import Image from "next/image";
import Link from "next/link";
import Modal from './Settings/Modal';
import { ChatBoxSettings } from '@/types/data';

interface FooterProps {
  chatBoxSettings: ChatBoxSettings;
  setChatBoxSettings: React.Dispatch<React.SetStateAction<ChatBoxSettings>>;
}

const Footer: React.FC<FooterProps> = ({ chatBoxSettings, setChatBoxSettings }) => {
  
  return (
    <>
      <div className="container flex flex-col sm:flex-row min-h-[60px] sm:min-h-[72px] mt-2 items-center justify-center sm:justify-between border-t border-gray-700/30 px-4 pb-3 pt-4 sm:py-5 lg:px-0 bg-transparent backdrop-blur-sm gap-3 sm:gap-0">
        <Modal setChatBoxSettings={setChatBoxSettings} chatBoxSettings={chatBoxSettings} />
<<<<<<< HEAD
        {/* <div className="text-sm text-gray-100">
            © {new Date().getFullYear()} GPT Researcher. All rights reserved.
        </div>
        <div className="flex items-center gap-3">
          <Link href={"https://github.com/assafelovic/gpt-researcher"} target="_blank">
            <Image
=======
        <div className="text-xs sm:text-sm text-gray-100 text-center sm:text-left order-2 sm:order-1">
            © {new Date().getFullYear()} GPT Researcher. All rights reserved.
        </div>
        <div className="flex items-center gap-4 order-1 sm:order-2 mb-2 sm:mb-0">
          <Link href={"https://gptr.dev"} target="_blank" className="p-1">
              <svg 
                xmlns="http://www.w3.org/2000/svg" 
                viewBox="0 0 24 24" 
                fill="none" 
                stroke="currentColor" 
                strokeWidth="2" 
                strokeLinecap="round" 
                strokeLinejoin="round" 
                className="w-6 h-6 sm:w-7 sm:h-7 text-white hover:text-teal-400 transition-colors duration-300"
              >
                <path d="M3 9l9-7 9 7v11a2 2 0 0 1-2 2H5a2 2 0 0 1-2-2z" />
                <polyline points="9 22 9 12 15 12 15 22" />
              </svg>
          </Link>
          <Link href={"https://github.com/assafelovic/gpt-researcher"} target="_blank" className="p-1">
            <img
>>>>>>> 75e7baa3
              src={"/img/github.svg"}
              alt="github"
              width={24}
              height={24}
              className="w-6 h-6 sm:w-7 sm:h-7"
            />{" "}
          </Link>
<<<<<<< HEAD
          <Link href={"https://discord.gg/QgZXvJAccX"} target="_blank">
              <Image
=======
          <Link href={"https://discord.gg/QgZXvJAccX"} target="_blank" className="p-1">
              <img
>>>>>>> 75e7baa3
                src={"/img/discord.svg"}
                alt="discord"
                width={24}
                height={24}
                className="w-6 h-6 sm:w-7 sm:h-7"
              />{" "}
          </Link>
<<<<<<< HEAD
          <Link href={"https://hub.docker.com/r/gptresearcher/gpt-researcher"} target="_blank">
              <Image
=======
          <Link href={"https://hub.docker.com/r/gptresearcher/gpt-researcher"} target="_blank" className="p-1">
              <img
>>>>>>> 75e7baa3
                src={"/img/docker.svg"}
                alt="docker"
                width={24}
                height={24}
                className="w-6 h-6 sm:w-7 sm:h-7"
              />{" "}
          </Link>
        </div> */}
      </div>
    </>
  );
};

export default Footer;<|MERGE_RESOLUTION|>--- conflicted
+++ resolved
@@ -10,19 +10,23 @@
 }
 
 const Footer: React.FC<FooterProps> = ({ chatBoxSettings, setChatBoxSettings }) => {
-  
+  // Add domain filtering from URL parameters
+  if (typeof window !== 'undefined') {
+    const urlParams = new URLSearchParams(window.location.search);
+    const urlDomains = urlParams.get("domains");
+    if (urlDomains) {
+      // Split domains by comma if multiple domains are provided
+      const domainArray = urlDomains.split(',').map(domain => ({
+        value: domain.trim()
+      }));
+      localStorage.setItem('domainFilters', JSON.stringify(domainArray));
+    }
+  }
+
   return (
     <>
       <div className="container flex flex-col sm:flex-row min-h-[60px] sm:min-h-[72px] mt-2 items-center justify-center sm:justify-between border-t border-gray-700/30 px-4 pb-3 pt-4 sm:py-5 lg:px-0 bg-transparent backdrop-blur-sm gap-3 sm:gap-0">
         <Modal setChatBoxSettings={setChatBoxSettings} chatBoxSettings={chatBoxSettings} />
-<<<<<<< HEAD
-        {/* <div className="text-sm text-gray-100">
-            © {new Date().getFullYear()} GPT Researcher. All rights reserved.
-        </div>
-        <div className="flex items-center gap-3">
-          <Link href={"https://github.com/assafelovic/gpt-researcher"} target="_blank">
-            <Image
-=======
         <div className="text-xs sm:text-sm text-gray-100 text-center sm:text-left order-2 sm:order-1">
             © {new Date().getFullYear()} GPT Researcher. All rights reserved.
         </div>
@@ -44,7 +48,6 @@
           </Link>
           <Link href={"https://github.com/assafelovic/gpt-researcher"} target="_blank" className="p-1">
             <img
->>>>>>> 75e7baa3
               src={"/img/github.svg"}
               alt="github"
               width={24}
@@ -52,13 +55,8 @@
               className="w-6 h-6 sm:w-7 sm:h-7"
             />{" "}
           </Link>
-<<<<<<< HEAD
-          <Link href={"https://discord.gg/QgZXvJAccX"} target="_blank">
-              <Image
-=======
           <Link href={"https://discord.gg/QgZXvJAccX"} target="_blank" className="p-1">
               <img
->>>>>>> 75e7baa3
                 src={"/img/discord.svg"}
                 alt="discord"
                 width={24}
@@ -66,13 +64,8 @@
                 className="w-6 h-6 sm:w-7 sm:h-7"
               />{" "}
           </Link>
-<<<<<<< HEAD
-          <Link href={"https://hub.docker.com/r/gptresearcher/gpt-researcher"} target="_blank">
-              <Image
-=======
           <Link href={"https://hub.docker.com/r/gptresearcher/gpt-researcher"} target="_blank" className="p-1">
               <img
->>>>>>> 75e7baa3
                 src={"/img/docker.svg"}
                 alt="docker"
                 width={24}
@@ -80,7 +73,7 @@
                 className="w-6 h-6 sm:w-7 sm:h-7"
               />{" "}
           </Link>
-        </div> */}
+        </div>
       </div>
     </>
   );
