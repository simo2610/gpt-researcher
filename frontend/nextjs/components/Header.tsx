import React from 'react';
import Image from "next/image";

interface HeaderProps {
  loading?: boolean;      // Indicates if research is currently in progress
  isStopped?: boolean;    // Indicates if research was manually stopped
  showResult?: boolean;   // Controls if research results are being displayed
  onStop?: () => void;    // Handler for stopping ongoing research
  onNewResearch?: () => void;  // Handler for starting fresh research
}

const Header = ({ loading, isStopped, showResult, onStop, onNewResearch }: HeaderProps) => {
  return (
    <div className="fixed top-0 left-0 right-0 z-50">
      {/* Original gradient background with blur effect */}
      <div className="absolute inset-0 backdrop-blur-sm bg-gradient-to-b to-transparent"></div>
      
      {/* Header container */}
      <div className="container relative h-[60px] px-4 lg:h-[80px] lg:px-0 pt-4 pb-4">
        <div className="flex flex-col items-center">
          {/* Logo/Home link */}
          <a href="/">
<<<<<<< HEAD
            <Image
              src="/img/venture-capital_negative.png"
=======
            <img
              src="/img/gptr-logo.png"
>>>>>>> 1001c469
              alt="logo"
              width={100}
              height={60}
              className="lg:h-16 lg:w-auto"
            />
          </a>
          
          {/* Action buttons container */}
          <div className="flex gap-2 mt-2 transition-all duration-300 ease-in-out">
            {/* Stop button - shown only during active research */}
            {loading && !isStopped && (
              <button
                onClick={onStop}
                className="flex items-center justify-center px-6 h-8 text-sm text-white bg-red-500 rounded-full hover:bg-red-600 transform hover:scale-105 transition-all duration-200 shadow-lg whitespace-nowrap"
              >
                Stop
              </button>
            )}
            {/* New Research button - shown after stopping or completing research */}
            {(isStopped || !loading) && showResult && (
              <button
                onClick={onNewResearch}
                className="flex items-center justify-center px-6 h-8 text-sm text-white bg-[rgb(168,85,247)] rounded-full hover:bg-[rgb(147,51,234)] transform hover:scale-105 transition-all duration-200 shadow-lg whitespace-nowrap"
              >
                New Research
              </button>
            )}
          </div>
        </div>
      </div>
    </div>
  );
};

export default Header;<|MERGE_RESOLUTION|>--- conflicted
+++ resolved
@@ -20,13 +20,8 @@
         <div className="flex flex-col items-center">
           {/* Logo/Home link */}
           <a href="/">
-<<<<<<< HEAD
-            <Image
+            <img
               src="/img/venture-capital_negative.png"
-=======
-            <img
-              src="/img/gptr-logo.png"
->>>>>>> 1001c469
               alt="logo"
               width={100}
               height={60}
