--- conflicted
+++ resolved
@@ -1,9 +1,5 @@
 import Image from "next/image";
-<<<<<<< HEAD
-import { FC } from "react";
-=======
 import React, { FC, useEffect, useState, useRef } from "react";
->>>>>>> 75e7baa3
 import InputArea from "./ResearchBlocks/elements/InputArea";
 import { motion, AnimatePresence } from "framer-motion";
 
@@ -102,12 +98,6 @@
   };
 
   return (
-<<<<<<< HEAD
-    <div>
-      <div className="flex flex-col items-center justify-center py-8 md:py-12 lg:pt-8 lg:pb-16">
-        <div className="landing flex flex-col items-center mb-8 md:mb-12">
-          <h1 className="text-4xl font-extrabold text-center lg:text-7xl mb-6">
-=======
     <div className="relative overflow-visible min-h-[80vh] sm:min-h-[85vh] flex items-center pt-[60px] sm:pt-[80px] mt-[-60px] sm:mt-[-130px]">
       {/* Particle background */}
       <div ref={particlesContainerRef} className="absolute inset-0 -z-20"></div>
@@ -131,7 +121,6 @@
             transition={{ duration: 0.8, delay: 0.4 }}
           >
             <div className="mb-2 xs:mb-3 sm:mb-1 md:mb-0">Say Goodbye to</div>
->>>>>>> 75e7baa3
             <span
               style={{
                 backgroundImage: 'linear-gradient(to right, #0cdbb6, #1fd0f0, #06dbee)',
@@ -142,39 +131,8 @@
                 paddingBottom: '0.1em'
               }}
             >
-              Scientifica Researcher
+              Hours of Research
             </span>
-<<<<<<< HEAD
-          </h1>
-          {/* <h2 className="text-xl font-light text-center px-4 mb-10 md:mb-12 text-gray-300">
-            Say Hello to GPT Researcher, your AI mate for rapid insights and comprehensive research
-          </h2> */}
-        </div> 
-
-        {/* Input section */}
-        <div className="w-full max-w-[708px] pb-8 md:pb-10 px-4">
-          <InputArea
-            promptValue={promptValue}
-            setPromptValue={setPromptValue}
-            handleSubmit={handleDisplayResult}
-          />
-        </div>
-
-        {/* Suggestions section */}
-        <div className="flex flex-wrap items-center justify-center gap-3 md:gap-4 pb-8 md:pb-10 px-4 lg:flex-nowrap lg:justify-normal">
-          {suggestions.map((item) => (
-            <div
-              className="flex h-[35px] cursor-pointer items-center justify-center gap-[5px] rounded border border-solid border-[#C1C1C1] bg-[#EDEDEA] px-2.5 py-2"
-              onClick={() => handleClickSuggestion(item?.name)}
-              key={item.id}
-            >
-              <Image
-                src={item.icon}
-                alt={item.name}
-                width={18}
-                height={16}
-                className="w-[18px]"
-=======
           </motion.h1>
           <motion.h2 
             className="text-base sm:text-xl font-light text-center px-4 mb-6 text-gray-300 max-w-2xl"
@@ -216,7 +174,6 @@
                 promptValue={promptValue}
                 setPromptValue={setPromptValue}
                 handleSubmit={handleDisplayResult}
->>>>>>> 75e7baa3
               />
             </div>
           </div>
