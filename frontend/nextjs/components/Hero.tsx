import Image from "next/image";
import { FC } from "react";
import InputArea from "./ResearchBlocks/elements/InputArea";

type THeroProps = {
  promptValue: string;
  setPromptValue: React.Dispatch<React.SetStateAction<string>>;
  handleDisplayResult: (query : string) => void;
};

const Hero: FC<THeroProps> = ({
  promptValue,
  setPromptValue,
  handleDisplayResult,
}) => {
  const handleClickSuggestion = (value: string) => {
    setPromptValue(value);
  };

  return (
    <div>
<<<<<<< HEAD
      <div className="flex flex-col items-center justify-center">
        {/* <div className="landing flex flex-col items-center">
          <h1 className="text-4xl font-extrabold text-center lg:text-7xl">
=======
      <div className="flex flex-col items-center justify-center py-8 md:py-12 lg:pt-8 lg:pb-16">
        <div className="landing flex flex-col items-center mb-8 md:mb-12">
          <h1 className="text-4xl font-extrabold text-center lg:text-7xl mb-6">
>>>>>>> 8cbc3d5d
            Say Goodbye to <br />
            <span
              style={{
                backgroundImage: 'linear-gradient(to right, #9867F0, #ED4E50)',
                WebkitBackgroundClip: 'text',
                WebkitTextFillColor: 'transparent',
              }}
            >
              Hours of Research
            </span>
          </h1>
          <h2 className="text-xl font-light text-center px-4 mb-10 md:mb-12 text-gray-300">
            Say Hello to GPT Researcher, your AI mate for rapid insights and comprehensive research
          </h2>
        </div> */}

        {/* Input section */}
        <div className="w-full max-w-[708px] pb-8 md:pb-10 px-4">
          <InputArea
            promptValue={promptValue}
            setPromptValue={setPromptValue}
            handleSubmit={handleDisplayResult}
          />
        </div>

        {/* Suggestions section */}
        <div className="flex flex-wrap items-center justify-center gap-3 md:gap-4 pb-8 md:pb-10 px-4 lg:flex-nowrap lg:justify-normal">
          {suggestions.map((item) => (
            <div
              className="flex h-[35px] cursor-pointer items-center justify-center gap-[5px] rounded border border-solid border-[#C1C1C1] bg-[#EDEDEA] px-2.5 py-2"
              onClick={() => handleClickSuggestion(item?.name)}
              key={item.id}
            >
              <Image
                src={item.icon}
                alt={item.name}
                width={18}
                height={16}
                className="w-[18px]"
              />
              <span className="text-sm font-light leading-[normal] text-[#1B1B16]">
                {item.name}
              </span>
            </div>
          ))}
        </div>
      </div>
    </div>
  );
};

type suggestionType = {
  id: number;
  name: string;
  icon: string;
};

const suggestions: suggestionType[] = [
  {
    id: 1,
    name: "Stock analysis on ",
    icon: "/img/stock2.svg",
  },
  {
    id: 2,
    name: "Help me plan an adventure to ",
    icon: "/img/hiker.svg",
  },
  {
    id: 3,
    name: "What are the latest news on ",
    icon: "/img/news.svg",
  },
];

export default Hero;<|MERGE_RESOLUTION|>--- conflicted
+++ resolved
@@ -19,15 +19,9 @@
 
   return (
     <div>
-<<<<<<< HEAD
-      <div className="flex flex-col items-center justify-center">
-        {/* <div className="landing flex flex-col items-center">
-          <h1 className="text-4xl font-extrabold text-center lg:text-7xl">
-=======
       <div className="flex flex-col items-center justify-center py-8 md:py-12 lg:pt-8 lg:pb-16">
         <div className="landing flex flex-col items-center mb-8 md:mb-12">
           <h1 className="text-4xl font-extrabold text-center lg:text-7xl mb-6">
->>>>>>> 8cbc3d5d
             Say Goodbye to <br />
             <span
               style={{
