--- conflicted
+++ resolved
@@ -1,15 +1,9 @@
 import Image from "next/image";
+import React from 'react';
 import { Toaster, toast } from "react-hot-toast";
 import { useEffect, useState } from 'react';
-<<<<<<< HEAD
-import { remark } from 'remark';
-import html from 'remark-html';
-import { Compatible } from "vfile";
-import '@/styles/markdown.css';
-=======
 import { markdownToHtml } from '../../helpers/markdownHelper';
 import '../../styles/markdown.css';
->>>>>>> 75e7baa3
 
 export default function Answer({ answer }: { answer: string }) {
     const [htmlContent, setHtmlContent] = useState('');
@@ -35,7 +29,7 @@
                   }}
                   className="hover:opacity-80 transition-opacity duration-200"
                 >
-                  <Image
+                  <img
                     src="/img/copy-white.svg"
                     alt="copy"
                     width={20}
