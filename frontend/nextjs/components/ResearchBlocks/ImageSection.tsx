--- conflicted
+++ resolved
@@ -1,9 +1,5 @@
-<<<<<<< HEAD
-import Image from "next/image";
-=======
 import Image from "next/image"; 
 import React, { memo } from 'react';
->>>>>>> 75e7baa3
 import ImagesAlbum from '../Images/ImagesAlbum';
 
 interface ImageSectionProps {
@@ -14,7 +10,7 @@
   return (
     <div className="container h-auto w-full shrink-0 rounded-lg border border-solid border-gray-700/40 bg-black/30 backdrop-blur-md shadow-lg p-5">
       <div className="flex items-start gap-4 pb-3 lg:pb-3.5">
-        <Image src="/img/image.svg" alt="images" width={24} height={24} />
+        <img src="/img/image.svg" alt="images" width={24} height={24} />
         <h3 className="text-base font-bold uppercase leading-[152.5%] text-white">
           Related Images
         </h3>
