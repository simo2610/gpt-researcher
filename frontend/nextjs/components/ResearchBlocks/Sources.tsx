import Image from "next/image";
import SourceCard from "./elements/SourceCard";

export default function Sources({
  sources,
}: {
  sources: { name: string; url: string }[];
}) {
  return (
    <div className="container h-auto w-full shrink-0 rounded-lg border border-solid border-gray-700/40 bg-black/30 backdrop-blur-md shadow-lg p-5">
      <div className="flex items-start gap-4 pb-3 lg:pb-3.5">
<<<<<<< HEAD
        <Image src="/img/browser.svg" alt="footer" width={24} height={24} />
=======
        <img src="/img/browser.svg" alt="sources" width={24} height={24} />
>>>>>>> 75e7baa3
        <h3 className="text-base font-bold uppercase leading-[152.5%] text-white">
          {sources.length} Sources{" "}
        </h3>
      </div>
      <div className="overflow-y-auto max-h-[250px] scrollbar-thin scrollbar-thumb-gray-600 scrollbar-track-gray-300/10">
        <div className="flex w-full max-w-[890px] flex-wrap content-center items-center gap-[15px] pb-2">
          {sources.length > 0 ? (
            sources.map((source) => (
              <SourceCard source={source} key={source.url} />
            ))
          ) : (
            <>
              <div className="h-20 w-[260px] max-w-sm animate-pulse rounded-md bg-gray-300/20" />
              <div className="h-20 w-[260px] max-w-sm animate-pulse rounded-md bg-gray-300/20" />
              <div className="h-20 w-[260px] max-w-sm animate-pulse rounded-md bg-gray-300/20" />
              <div className="h-20 w-[260px] max-w-sm animate-pulse rounded-md bg-gray-300/20" />
              <div className="h-20 w-[260px] max-w-sm animate-pulse rounded-md bg-gray-300/20" />
              <div className="h-20 w-[260px] max-w-sm animate-pulse rounded-md bg-gray-300/20" />
            </>
          )}
        </div>
      </div>
    </div>
  );
}<|MERGE_RESOLUTION|>--- conflicted
+++ resolved
@@ -1,4 +1,5 @@
 import Image from "next/image";
+import React from 'react';
 import SourceCard from "./elements/SourceCard";
 
 export default function Sources({
@@ -9,11 +10,7 @@
   return (
     <div className="container h-auto w-full shrink-0 rounded-lg border border-solid border-gray-700/40 bg-black/30 backdrop-blur-md shadow-lg p-5">
       <div className="flex items-start gap-4 pb-3 lg:pb-3.5">
-<<<<<<< HEAD
-        <Image src="/img/browser.svg" alt="footer" width={24} height={24} />
-=======
         <img src="/img/browser.svg" alt="sources" width={24} height={24} />
->>>>>>> 75e7baa3
         <h3 className="text-base font-bold uppercase leading-[152.5%] text-white">
           {sources.length} Sources{" "}
         </h3>
