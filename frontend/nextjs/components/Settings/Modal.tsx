import React, { useState, useEffect } from "react";
import './App.css';
import ChatBox from './ChatBox';
import { ChatBoxSettings } from '@/types/data';
import { createPortal } from 'react-dom';
import { motion, AnimatePresence } from "framer-motion";

interface ChatBoxProps {
  chatBoxSettings: ChatBoxSettings;
  setChatBoxSettings: React.Dispatch<React.SetStateAction<ChatBoxSettings>>;
}

interface Domain {
  value: string;
}

const Modal: React.FC<ChatBoxProps> = ({ chatBoxSettings, setChatBoxSettings }) => {
  const [showModal, setShowModal] = useState(false);
  const [activeTab, setActiveTab] = useState('report_settings');
  const [mounted, setMounted] = useState(false);
  
  const [apiVariables, setApiVariables] = useState({
    DOC_PATH: './my-docs',
  });

  // Mount the component
  useEffect(() => {
    setMounted(true);
    return () => setMounted(false);
  }, []);

  useEffect(() => {
    const storedConfig = localStorage.getItem('apiVariables');
    if (storedConfig) {
      setApiVariables(JSON.parse(storedConfig));
    }
<<<<<<< HEAD
=======

    // Handle body scroll when modal is shown/hidden
    if (showModal) {
      document.body.style.overflow = 'hidden';
      const header = document.querySelector('.settings .App-header');
      if (header) {
        header.classList.remove('App-header');
      }
    } else {
      document.body.style.overflow = '';
    }
    
    // Cleanup function
    return () => {
      document.body.style.overflow = '';
    };
>>>>>>> 75e7baa3
  }, [showModal]);

  const handleSaveChanges = () => {
    setChatBoxSettings({
      ...chatBoxSettings
    });
    localStorage.setItem('apiVariables', JSON.stringify(apiVariables));
    setShowModal(false);
  };

  const handleInputChange = (e: { target: { name: any; value: any; }; }) => {
    const { name, value } = e.target;
    setApiVariables(prevState => ({
      ...prevState,
      [name]: value
    }));
    localStorage.setItem('apiVariables', JSON.stringify({
      ...apiVariables,
      [name]: value
    }));
  };

  // Animation variants
  const fadeIn = {
    hidden: { opacity: 0 },
    visible: { opacity: 1, transition: { duration: 0.3 } }
  };

  const slideUp = {
    hidden: { opacity: 0, y: 20 },
    visible: { opacity: 1, y: 0, transition: { duration: 0.3, ease: "easeOut" } }
  };

  // Create modal content
  const modalContent = showModal && (
    <AnimatePresence>
      <motion.div 
        className="fixed inset-0 z-[1000] flex items-center justify-center overflow-auto" 
        initial="hidden"
        animate="visible"
        exit="hidden"
        variants={fadeIn}
        style={{ backdropFilter: 'blur(5px)' }}
        onClick={(e) => {
          // Close when clicking the backdrop, not the modal content
          if (e.target === e.currentTarget) setShowModal(false);
        }}
      >
        <motion.div 
          className="relative w-auto max-w-3xl z-[1001] mx-6 my-8 md:mx-auto"
          variants={slideUp}
        >
          <div className="relative">
            {/* Subtle border with hint of glow */}
            <div className="absolute -inset-0.5 bg-gradient-to-r from-teal-500/20 via-cyan-500/15 to-blue-500/20 rounded-xl blur-sm opacity-50 shadow-sm"></div>
            
            {/* Modal content */}
            <div className="relative flex flex-col rounded-lg overflow-hidden bg-gray-900 border border-gray-800/60 shadow-md hover:shadow-teal-400/10 transition-shadow duration-300">
              {/* Header with subtler accent */}
              <div className="bg-gray-900 p-5 border-b border-gray-800">
                <div className="flex items-center justify-between">
                  <h3 className="text-xl font-semibold text-white">
                    <span className="mr-2">⚙️</span>
                    <span className="text-teal-400">Preferences</span>
                  </h3>
                  <button
                    className="p-1 ml-auto text-gray-400 hover:text-white transition-colors duration-200"
                    onClick={() => setShowModal(false)}
                  >
                    <svg className="w-6 h-6" fill="none" stroke="currentColor" viewBox="0 0 24 24" xmlns="http://www.w3.org/2000/svg">
                      <path strokeLinecap="round" strokeLinejoin="round" strokeWidth="2" d="M6 18L18 6M6 6l12 12"></path>
                    </svg>
                  </button>
                </div>
              </div>
              
              {/* Body with content */}
              <div className="relative p-6 flex-auto bg-gray-900/95 modal-content">
                {false && (<div className="tabs mb-4">
                  <button onClick={() => setActiveTab('report_settings')} className={`tab-button ${activeTab === 'report_settings' ? 'active' : ''}`}>Report Settings</button>
                </div>)}

                {activeTab === 'report_settings' && (
                  <div className="App">
                    <header className="App-header">
                      <ChatBox setChatBoxSettings={setChatBoxSettings} chatBoxSettings={chatBoxSettings} />
                    </header>
                  </div>
                )}
              </div>
              
              {/* Footer with actions */}
              <div className="flex items-center justify-end p-4 border-t border-gray-800 bg-gray-900/80">
                <button
                  className="mr-3 px-4 py-2 text-sm font-medium text-gray-300 hover:text-white bg-gray-800 hover:bg-gray-700 rounded-md transition-colors duration-200"
                  onClick={() => setShowModal(false)}
                >
                  Cancel
                </button>
                <button
                  className="px-6 py-2.5 text-sm font-medium rounded-md text-white bg-teal-600 hover:bg-gradient-to-br hover:from-teal-500/95 hover:via-cyan-500/90 hover:to-teal-600/95 shadow-sm hover:shadow-teal-400/20 transition-all duration-300 focus:outline-none focus:ring-1 focus:ring-teal-500 focus:ring-offset-1 focus:ring-offset-gray-900"
                  onClick={handleSaveChanges}
                >
                  Save Changes
                </button>
              </div>
            </div>
          </div>
        </motion.div>
      </motion.div>
      <motion.div 
        className="fixed inset-0 z-[999] bg-black"
        initial={{ opacity: 0 }}
        animate={{ opacity: 0.6 }}
        exit={{ opacity: 0 }}
      ></motion.div>
    </AnimatePresence>
  );

  return (
    <div className="settings">
      <button
        className="bg-gray-900 text-white px-6 py-3 rounded-lg shadow-sm hover:shadow-teal-400/10 transition-all duration-300 border border-gray-800 hover:border-teal-500/30"
        type="button"
        onClick={() => setShowModal(true)}
      >
        <span className="flex items-center">
          <svg xmlns="http://www.w3.org/2000/svg" className="h-5 w-5 mr-2" fill="none" viewBox="0 0 24 24" stroke="currentColor">
            <path strokeLinecap="round" strokeLinejoin="round" strokeWidth={2} d="M10.325 4.317c.426-1.756 2.924-1.756 3.35 0a1.724 1.724 0 002.573 1.066c1.543-.94 3.31.826 2.37 2.37a1.724 1.724 0 001.065 2.572c1.756.426 1.756 2.924 0 3.35a1.724 1.724 0 00-1.066 2.573c.94 1.543-.826 3.31-2.37 2.37a1.724 1.724 0 00-2.572 1.065c-.426 1.756-2.924 1.756-3.35 0a1.724 1.724 0 00-2.573-1.066c-1.543.94-3.31-.826-2.37-2.37a1.724 1.724 0 00-1.065-2.572c-1.756-.426-1.756-2.924 0-3.35a1.724 1.724 0 001.066-2.573c-.94-1.543.826-3.31 2.37-2.37.996.608 2.296.07 2.572-1.065z" />
            <path strokeLinecap="round" strokeLinejoin="round" strokeWidth={2} d="M15 12a3 3 0 11-6 0 3 3 0 016 0z" />
          </svg>
          Preferences
        </span>
      </button>
      {mounted && showModal && createPortal(modalContent, document.body)}
    </div>
  );
};

export default Modal;<|MERGE_RESOLUTION|>--- conflicted
+++ resolved
@@ -1,5 +1,5 @@
 import React, { useState, useEffect } from "react";
-import './App.css';
+import './Settings.css';
 import ChatBox from './ChatBox';
 import { ChatBoxSettings } from '@/types/data';
 import { createPortal } from 'react-dom';
@@ -34,8 +34,6 @@
     if (storedConfig) {
       setApiVariables(JSON.parse(storedConfig));
     }
-<<<<<<< HEAD
-=======
 
     // Handle body scroll when modal is shown/hidden
     if (showModal) {
@@ -52,7 +50,6 @@
     return () => {
       document.body.style.overflow = '';
     };
->>>>>>> 75e7baa3
   }, [showModal]);
 
   const handleSaveChanges = () => {
