import React, { useState, useEffect } from "react";
import FileUpload from "../Settings/FileUpload";
import ToneSelector from "../Settings/ToneSelector";
import MCPSelector from "../Settings/MCPSelector";
import { useAnalytics } from "../../hooks/useAnalytics";
<<<<<<< HEAD
// import { CloseIcon } from '@chakra-ui/icons';
import { ChatBoxSettings, Domain } from '@/types/data';
=======
import { ChatBoxSettings, Domain, MCPConfig } from '@/types/data';
>>>>>>> c368d613

interface ResearchFormProps {
  chatBoxSettings: ChatBoxSettings;
  setChatBoxSettings: React.Dispatch<React.SetStateAction<ChatBoxSettings>>;
  onFormSubmit?: (
    task: string,
    reportType: string,
    reportSource: string,
    domains: Domain[]
  ) => void;
}

export default function ResearchForm({
  chatBoxSettings,
  setChatBoxSettings,
  onFormSubmit,
}: ResearchFormProps) {
  const { trackResearchQuery } = useAnalytics();
  const [task, setTask] = useState("");
  const [newDomain, setNewDomain] = useState('');

  // Destructure necessary fields from chatBoxSettings
  let { report_type, report_source, tone } = chatBoxSettings;

  const [domains, setDomains] = useState<Domain[]>(() => {
    if (typeof window !== 'undefined') {
      const saved = localStorage.getItem('domainFilters');
      return saved ? JSON.parse(saved) : [];
    }
    return [];
  });
  
  useEffect(() => {
    localStorage.setItem('domainFilters', JSON.stringify(domains));
    setChatBoxSettings(prev => ({
      ...prev,
      domains: domains.map(domain => domain.value)
    }));
  }, [domains, setChatBoxSettings]);

  const handleAddDomain = (e: React.FormEvent) => {
    e.preventDefault();
    if (newDomain.trim()) {
      setDomains([...domains, { value: newDomain.trim() }]);
      setNewDomain('');
    }
  };

  const handleRemoveDomain = (domainToRemove: string) => {
    setDomains(domains.filter(domain => domain.value !== domainToRemove));
  };

  const onFormChange = (e: { target: { name: any; value: any } }) => {
    const { name, value } = e.target;
    setChatBoxSettings((prevSettings: any) => ({
      ...prevSettings,
      [name]: value,
    }));
  };

  const onToneChange = (e: { target: { value: any } }) => {
    const { value } = e.target;
    setChatBoxSettings((prevSettings: any) => ({
      ...prevSettings,
      tone: value,
    }));
  };

  const onMCPChange = (enabled: boolean, configs: MCPConfig[]) => {
    setChatBoxSettings((prevSettings: any) => ({
      ...prevSettings,
      mcp_enabled: enabled,
      mcp_configs: configs,
    }));
  };

  const handleSubmit = (e: React.FormEvent) => {
    e.preventDefault();
    if (onFormSubmit) {
      const updatedSettings = {
        ...chatBoxSettings,
        domains: domains.map(domain => domain.value)
      };
      setChatBoxSettings(updatedSettings);
      onFormSubmit(task, report_type, report_source, domains);
    }
  };

  return (
    <form
      method="POST"
      className="report_settings_static mt-3"
      onSubmit={handleSubmit}
    >
      <div className="form-group">
        <label htmlFor="report_type" className="agent_question">
          Report Type{" "}
        </label>
        <select
          name="report_type"
          value={report_type}
          onChange={onFormChange}
          className="form-control-static"
          required
        >
          <option value="research_report">
            Summary - Short and fast (~2 min)
          </option>
          <option value="deep">Deep Research Report</option>
          <option value="multi_agents">Multi Agents Report</option>
          <option value="detailed_report">
            Detailed - In depth and longer (~5 min)
          </option>
        </select>
      </div>

      <div className="form-group">
        <label htmlFor="report_source" className="agent_question">
          Report Source{" "}
        </label>
        <select
          name="report_source"
          value={report_source}
          onChange={onFormChange}
          className="form-control-static"
          required
        >
          <option value="web">The Internet</option>
          <option value="local">My Documents</option>
          <option value="hybrid">Hybrid</option>
        </select>
      </div>

      

      {report_source === "local" || report_source === "hybrid" ? (
        <FileUpload />
      ) : null}
      
      <ToneSelector tone={tone} onToneChange={onToneChange} />

      <MCPSelector 
        mcpEnabled={chatBoxSettings.mcp_enabled}
        mcpConfigs={chatBoxSettings.mcp_configs}
        onMCPChange={onMCPChange}
      />

      {/** TODO: move the below to its own component */}
      {(chatBoxSettings.report_source === "web" || chatBoxSettings.report_source === "hybrid") && (
        <div className="mt-4 domain_filters">
          <div className="flex gap-2 mb-4">
          <label htmlFor="domain_filters" className="agent_question">
          Filter by domain{" "}
        </label>
            <input
              type="text"
              value={newDomain}
              onChange={(e) => setNewDomain(e.target.value)}
              placeholder="Filter by domain (e.g., techcrunch.com)"
              className="input-static"
              onKeyPress={(e) => {
                if (e.key === 'Enter') {
                  e.preventDefault();
                  handleAddDomain(e);
                }
              }}
            />
            <button
              type="button"
              onClick={handleAddDomain}
              className="button-static"
            >
              Add Domain
            </button>
          </div>

          <div className="flex flex-wrap gap-2">
            {domains.map((domain, index) => (
              <div
                key={index}
                className="domain-tag-static"
              >
                <span className="domain-text-static">{domain.value}</span>
                <button
                  type="button"
                  onClick={() => handleRemoveDomain(domain.value)}
                  className="domain-button-static"
                >
                  {/* <CloseIcon className="h-4 w-4" /> */}
                </button>
              </div>
            ))}
          </div>
        </div>
      )}
    </form>
  );
}<|MERGE_RESOLUTION|>--- conflicted
+++ resolved
@@ -3,12 +3,7 @@
 import ToneSelector from "../Settings/ToneSelector";
 import MCPSelector from "../Settings/MCPSelector";
 import { useAnalytics } from "../../hooks/useAnalytics";
-<<<<<<< HEAD
-// import { CloseIcon } from '@chakra-ui/icons';
-import { ChatBoxSettings, Domain } from '@/types/data';
-=======
 import { ChatBoxSettings, Domain, MCPConfig } from '@/types/data';
->>>>>>> c368d613
 
 interface ResearchFormProps {
   chatBoxSettings: ChatBoxSettings;
