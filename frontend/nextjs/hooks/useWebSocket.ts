--- conflicted
+++ resolved
@@ -7,11 +7,7 @@
   setAnswer: React.Dispatch<React.SetStateAction<string>>, 
   setLoading: React.Dispatch<React.SetStateAction<boolean>>,
   setShowHumanFeedback: React.Dispatch<React.SetStateAction<boolean>>,
-<<<<<<< HEAD
-  setQuestionForHuman: React.Dispatch<React.SetStateAction<boolean | true>>
-=======
   setQuestionForHuman: React.Dispatch<React.SetStateAction<boolean | true>>,
->>>>>>> d3b13b00
 ) => {
   const [socket, setSocket] = useState<WebSocket | null>(null);
   const heartbeatInterval = useRef<number>();
@@ -106,11 +102,7 @@
         }
       };
     }
-<<<<<<< HEAD
-  };
-=======
   }, [socket]); // Remove currentApiUrl from dependencies
->>>>>>> d3b13b00
 
   return { socket, setSocket, initializeWebSocket };
 };