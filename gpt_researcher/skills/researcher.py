import asyncio
import random
import logging
import os
from ..actions.utils import stream_output
from ..actions.query_processing import plan_research_outline, get_search_results
from ..document import DocumentLoader, OnlineDocumentLoader, LangChainDocumentLoader
from ..utils.enum import ReportSource, ReportType
from ..utils.logging_config import get_json_handler
from ..actions.agent_creator import choose_agent


class ResearchConductor:
    """Manages and coordinates the research process."""

    def __init__(self, researcher):
        self.researcher = researcher
        self.logger = logging.getLogger('research')
        self.json_handler = get_json_handler()
        # Add cache for MCP results to avoid redundant calls
        self._mcp_results_cache = None
        # Track MCP query count for balanced mode
        self._mcp_query_count = 0

    async def plan_research(self, query, query_domains=None):
        """Gets the sub-queries from the query
        Args:
            query: original query
        Returns:
            List of queries
        """
        await stream_output(
            "logs",
            "planning_research",
            f"🌐 Browsing the web to learn more about the task: {query}...",
            self.researcher.websocket,
        )

        search_results = await get_search_results(query, self.researcher.retrievers[0], query_domains, researcher=self.researcher)
        self.logger.info(f"Initial search results obtained: {len(search_results)} results")

        await stream_output(
            "logs",
            "planning_research",
            f"🤔 Planning the research strategy and subtasks...",
            self.researcher.websocket,
        )

        retriever_names = [r.__name__ for r in self.researcher.retrievers]
        # Remove duplicate logging - this will be logged once in conduct_research instead

        outline = await plan_research_outline(
            query=query,
            search_results=search_results,
            agent_role_prompt=self.researcher.role,
            cfg=self.researcher.cfg,
            parent_query=self.researcher.parent_query,
            report_type=self.researcher.report_type,
            cost_callback=self.researcher.add_costs,
            retriever_names=retriever_names,  # Pass retriever names for MCP optimization
            **self.researcher.kwargs
        )
        self.logger.info(f"Research outline planned: {outline}")
        return outline

    async def conduct_research(self):
        """Runs the GPT Researcher to conduct research"""
        if self.json_handler:
            self.json_handler.update_content("query", self.researcher.query)
        
        self.logger.info(f"Starting research for query: {self.researcher.query}")
        
        # Log active retrievers once at the start of research
        retriever_names = [r.__name__ for r in self.researcher.retrievers]
        self.logger.info(f"Active retrievers: {retriever_names}")
        
        # Reset visited_urls and source_urls at the start of each research task
        self.researcher.visited_urls.clear()
        research_data = []

        if self.researcher.verbose:
            await stream_output(
                "logs",
                "starting_research",
                f"🔍 Starting the research task for '{self.researcher.query}'...",
                self.researcher.websocket,
            )
            await stream_output(
                "logs",
                "agent_generated",
                self.researcher.agent,
                self.researcher.websocket
            )

        # Choose agent and role if not already defined
        if not (self.researcher.agent and self.researcher.role):
            self.researcher.agent, self.researcher.role = await choose_agent(
                query=self.researcher.query,
                cfg=self.researcher.cfg,
                parent_query=self.researcher.parent_query,
                cost_callback=self.researcher.add_costs,
                headers=self.researcher.headers,
                prompt_family=self.researcher.prompt_family
            )
                
        # Check if MCP retrievers are configured
        has_mcp_retriever = any("mcpretriever" in r.__name__.lower() for r in self.researcher.retrievers)
        if has_mcp_retriever:
            self.logger.info("MCP retrievers configured and will be used with standard research flow")

        # Conduct research based on the source type
        if self.researcher.source_urls:
            self.logger.info("Using provided source URLs")
            research_data = await self._get_context_by_urls(self.researcher.source_urls)
            if research_data and len(research_data) == 0 and self.researcher.verbose:
                await stream_output(
                    "logs",
                    "answering_from_memory",
                    f"🧐 I was unable to find relevant context in the provided sources...",
                    self.researcher.websocket,
                )
            if self.researcher.complement_source_urls:
                self.logger.info("Complementing with web search")
                additional_research = await self._get_context_by_web_search(self.researcher.query, [], self.researcher.query_domains)
                research_data += ' '.join(additional_research)
        elif self.researcher.report_source == ReportSource.Web.value:
            self.logger.info("Using web search with all configured retrievers")
            research_data = await self._get_context_by_web_search(self.researcher.query, [], self.researcher.query_domains)
<<<<<<< HEAD

        # ... rest of the conditions ...
=======
>>>>>>> c368d613
        elif self.researcher.report_source == ReportSource.Local.value:
            self.logger.info("Using local search")
            document_data = await DocumentLoader(self.researcher.cfg.doc_path).load()
            self.logger.info(f"Loaded {len(document_data)} documents")
            if self.researcher.vector_store:
                self.researcher.vector_store.load(document_data)

            research_data = await self._get_context_by_web_search(self.researcher.query, document_data, self.researcher.query_domains)
        # Hybrid search including both local documents and web sources
        elif self.researcher.report_source == ReportSource.Hybrid.value:
            if self.researcher.document_urls:
                document_data = await OnlineDocumentLoader(self.researcher.document_urls).load()
            else:
                document_data = await DocumentLoader(self.researcher.cfg.doc_path).load()
            if self.researcher.vector_store:
                self.researcher.vector_store.load(document_data)
            docs_context = await self._get_context_by_web_search(self.researcher.query, document_data, self.researcher.query_domains)
            web_context = await self._get_context_by_web_search(self.researcher.query, [], self.researcher.query_domains)
            research_data = self.researcher.prompt_family.join_local_web_documents(docs_context, web_context)
        elif self.researcher.report_source == ReportSource.Azure.value:
            from ..document.azure_document_loader import AzureDocumentLoader
            azure_loader = AzureDocumentLoader(
                container_name=os.getenv("AZURE_CONTAINER_NAME"),
                connection_string=os.getenv("AZURE_CONNECTION_STRING")
            )
            azure_files = await azure_loader.load()
            document_data = await DocumentLoader(azure_files).load()  # Reuse existing loader
            research_data = await self._get_context_by_web_search(self.researcher.query, document_data)
            
        elif self.researcher.report_source == ReportSource.LangChainDocuments.value:
            langchain_documents_data = await LangChainDocumentLoader(
                self.researcher.documents
            ).load()
            if self.researcher.vector_store:
                self.researcher.vector_store.load(langchain_documents_data)
            research_data = await self._get_context_by_web_search(
                self.researcher.query, langchain_documents_data, self.researcher.query_domains
            )
        elif self.researcher.report_source == ReportSource.LangChainVectorStore.value:
            research_data = await self._get_context_by_vectorstore(self.researcher.query, self.researcher.vector_store_filter)

        # Rank and curate the sources
        self.researcher.context = research_data
        if self.researcher.cfg.curate_sources:
            self.logger.info("Curating sources")
            self.researcher.context = await self.researcher.source_curator.curate_sources(research_data)

        if self.researcher.verbose:
            await stream_output(
                "logs",
                "research_step_finalized",
                f"Finalized research step.\n💸 Total Research Costs: ${self.researcher.get_costs()}",
                self.researcher.websocket,
            )
            if self.json_handler:
                self.json_handler.update_content("costs", self.researcher.get_costs())
                self.json_handler.update_content("context", self.researcher.context)

        self.logger.info(f"Research completed. Context size: {len(str(self.researcher.context))}")
        return self.researcher.context

    async def _get_context_by_urls(self, urls):
        """Scrapes and compresses the context from the given urls"""
        self.logger.info(f"Getting context from URLs: {urls}")
        
        new_search_urls = await self._get_new_urls(urls)
        self.logger.info(f"New URLs to process: {new_search_urls}")

        scraped_content = await self.researcher.scraper_manager.browse_urls(new_search_urls)
        self.logger.info(f"Scraped content from {len(scraped_content)} URLs")

        if self.researcher.vector_store:
            self.researcher.vector_store.load(scraped_content)

        context = await self.researcher.context_manager.get_similar_content_by_query(
            self.researcher.query, scraped_content
        )
        return context

    # Add logging to other methods similarly...

    async def _get_context_by_vectorstore(self, query, filter: dict | None = None):
        """
        Generates the context for the research task by searching the vectorstore
        Returns:
            context: List of context
        """
        self.logger.info(f"Starting vectorstore search for query: {query}")
        context = []
        # Generate Sub-Queries including original query
        sub_queries = await self.plan_research(query)
        # If this is not part of a sub researcher, add original query to research for better results
        if self.researcher.report_type != "subtopic_report":
            sub_queries.append(query)

        if self.researcher.verbose:
            await stream_output(
                "logs",
                "subqueries",
                f"🗂️  I will conduct my research based on the following queries: {sub_queries}...",
                self.researcher.websocket,
                True,
                sub_queries,
            )

        # Using asyncio.gather to process the sub_queries asynchronously
        context = await asyncio.gather(
            *[
                self._process_sub_query_with_vectorstore(sub_query, filter)
                for sub_query in sub_queries
            ]
        )
        return context

    async def _get_context_by_web_search(self, query, scraped_data: list | None = None, query_domains: list | None = None):
        """
        Generates the context for the research task by searching the query and scraping the results
        Returns:
            context: List of context
        """
        self.logger.info(f"Starting web search for query: {query}")
        
        if scraped_data is None:
            scraped_data = []
        if query_domains is None:
            query_domains = []

        # **CONFIGURABLE MCP OPTIMIZATION: Control MCP strategy**
        mcp_retrievers = [r for r in self.researcher.retrievers if "mcpretriever" in r.__name__.lower()]
        
        # Get MCP strategy configuration
        mcp_strategy = self._get_mcp_strategy()
        
        if mcp_retrievers and self._mcp_results_cache is None:
            if mcp_strategy == "disabled":
                # MCP disabled - skip MCP research entirely
                self.logger.info("MCP disabled by strategy, skipping MCP research")
                if self.researcher.verbose:
                    await stream_output(
                        "logs",
                        "mcp_disabled",
                        f"⚡ MCP research disabled by configuration",
                        self.researcher.websocket,
                    )
            elif mcp_strategy == "fast":
                # Fast: Run MCP once with original query
                self.logger.info("MCP fast strategy: Running once with original query")
                if self.researcher.verbose:
                    await stream_output(
                        "logs",
                        "mcp_optimization",
                        f"🚀 MCP Fast: Running once for main query (performance mode)",
                        self.researcher.websocket,
                    )
                
                # Execute MCP research once with the original query
                mcp_context = await self._execute_mcp_research_for_queries([query], mcp_retrievers)
                self._mcp_results_cache = mcp_context
                self.logger.info(f"MCP results cached: {len(mcp_context)} total context entries")
            elif mcp_strategy == "deep":
                # Deep: Will run MCP for all queries (original behavior) - defer to per-query execution
                self.logger.info("MCP deep strategy: Will run for all queries")
                if self.researcher.verbose:
                    await stream_output(
                        "logs",
                        "mcp_comprehensive",
                        f"🔍 MCP Deep: Will run for each sub-query (thorough mode)",
                        self.researcher.websocket,
                    )
                # Don't cache - let each sub-query run MCP individually
            else:
                # Unknown strategy - default to fast
                self.logger.warning(f"Unknown MCP strategy '{mcp_strategy}', defaulting to fast")
                mcp_context = await self._execute_mcp_research_for_queries([query], mcp_retrievers)
                self._mcp_results_cache = mcp_context
                self.logger.info(f"MCP results cached: {len(mcp_context)} total context entries")

        # Generate Sub-Queries including original query
        sub_queries = await self.plan_research(query, query_domains)
        self.logger.info(f"Generated sub-queries: {sub_queries}")
        
        # If this is not part of a sub researcher, add original query to research for better results
        if self.researcher.report_type != "subtopic_report":
            sub_queries.append(query)

        if self.researcher.verbose:
            await stream_output(
                "logs",
                "subqueries",
                f"🗂️ I will conduct my research based on the following queries: {sub_queries}...",
                self.researcher.websocket,
                True,
                sub_queries,
            )

        # Using asyncio.gather to process the sub_queries asynchronously
        try:
            context = await asyncio.gather(
                *[
                    self._process_sub_query(sub_query, scraped_data, query_domains)
                    for sub_query in sub_queries
                ]
            )
            self.logger.info(f"Gathered context from {len(context)} sub-queries")
            # Filter out empty results and join the context
            context = [c for c in context if c]
            if context:
                combined_context = " ".join(context)
                self.logger.info(f"Combined context size: {len(combined_context)}")
                return combined_context
            return []
        except Exception as e:
            self.logger.error(f"Error during web search: {e}", exc_info=True)
            return []

    def _get_mcp_strategy(self) -> str:
        """
        Get the MCP strategy configuration.
        
        Priority:
        1. Instance-level setting (self.researcher.mcp_strategy)
        2. Config file setting (self.researcher.cfg.mcp_strategy) 
        3. Default value ("fast")
        
        Returns:
            str: MCP strategy
                "disabled" = Skip MCP entirely
                "fast" = Run MCP once with original query (default)
                "deep" = Run MCP for all sub-queries
        """
        # Check instance-level setting first
        if hasattr(self.researcher, 'mcp_strategy') and self.researcher.mcp_strategy is not None:
            return self.researcher.mcp_strategy
        
        # Check config setting
        if hasattr(self.researcher.cfg, 'mcp_strategy'):
            return self.researcher.cfg.mcp_strategy
        
        # Default to fast mode
        return "fast"

    async def _execute_mcp_research_for_queries(self, queries: list, mcp_retrievers: list) -> list:
        """
        Execute MCP research for a list of queries.
        
        Args:
            queries: List of queries to research
            mcp_retrievers: List of MCP retriever classes
            
        Returns:
            list: Combined MCP context entries from all queries
        """
        all_mcp_context = []
        
        for i, query in enumerate(queries, 1):
            self.logger.info(f"Executing MCP research for query {i}/{len(queries)}: {query}")
            
            for retriever in mcp_retrievers:
                try:
                    mcp_results = await self._execute_mcp_research(retriever, query)
                    if mcp_results:
                        for result in mcp_results:
                            content = result.get("body", "")
                            url = result.get("href", "")
                            title = result.get("title", "")
                            
                            if content:
                                context_entry = {
                                    "content": content,
                                    "url": url,
                                    "title": title,
                                    "query": query,
                                    "source_type": "mcp"
                                }
                                all_mcp_context.append(context_entry)
                        
                        self.logger.info(f"Added {len(mcp_results)} MCP results for query: {query}")
                        
                        if self.researcher.verbose:
                            await stream_output(
                                "logs",
                                "mcp_results_cached",
                                f"✅ Cached {len(mcp_results)} MCP results from query {i}/{len(queries)}",
                                self.researcher.websocket,
                            )
                except Exception as e:
                    self.logger.error(f"Error in MCP research for query '{query}': {e}")
                    if self.researcher.verbose:
                        await stream_output(
                            "logs",
                            "mcp_cache_error",
                            f"⚠️ MCP research error for query {i}, continuing with other sources",
                            self.researcher.websocket,
                        )
        
        return all_mcp_context

    async def _process_sub_query(self, sub_query: str, scraped_data: list = [], query_domains: list = []):
        """Takes in a sub query and scrapes urls based on it and gathers context."""
        if self.json_handler:
            self.json_handler.log_event("sub_query", {
                "query": sub_query,
                "scraped_data_size": len(scraped_data)
            })
        
        if self.researcher.verbose:
            await stream_output(
                "logs",
                "running_subquery_research",
                f"\n🔍 Running research for '{sub_query}'...",
                self.researcher.websocket,
            )

        try:
            # Identify MCP retrievers
            mcp_retrievers = [r for r in self.researcher.retrievers if "mcpretriever" in r.__name__.lower()]
            non_mcp_retrievers = [r for r in self.researcher.retrievers if "mcpretriever" not in r.__name__.lower()]
            
            # Initialize context components
            mcp_context = []
            web_context = ""
            
            # Get MCP strategy configuration
            mcp_strategy = self._get_mcp_strategy()
            
            # **CONFIGURABLE MCP PROCESSING**
            if mcp_retrievers:
                if mcp_strategy == "disabled":
                    # MCP disabled - skip entirely
                    self.logger.info(f"MCP disabled for sub-query: {sub_query}")
                elif mcp_strategy == "fast" and self._mcp_results_cache is not None:
                    # Fast: Use cached results
                    mcp_context = self._mcp_results_cache.copy()
                    
                    if self.researcher.verbose:
                        await stream_output(
                            "logs",
                            "mcp_cache_reuse",
                            f"♻️ Reusing cached MCP results ({len(mcp_context)} sources) for: {sub_query}",
                            self.researcher.websocket,
                        )
                    
                    self.logger.info(f"Reused {len(mcp_context)} cached MCP results for sub-query: {sub_query}")
                elif mcp_strategy == "deep":
                    # Deep: Run MCP for every sub-query
                    self.logger.info(f"Running deep MCP research for: {sub_query}")
                    if self.researcher.verbose:
                        await stream_output(
                            "logs",
                            "mcp_comprehensive_run",
                            f"🔍 Running deep MCP research for: {sub_query}",
                            self.researcher.websocket,
                        )
                    
                    mcp_context = await self._execute_mcp_research_for_queries([sub_query], mcp_retrievers)
                else:
                    # Fallback: if no cache and not deep mode, run MCP for this query
                    self.logger.warning("MCP cache not available, falling back to per-sub-query execution")
                    if self.researcher.verbose:
                        await stream_output(
                            "logs",
                            "mcp_fallback",
                            f"🔌 MCP cache unavailable, running MCP research for: {sub_query}",
                            self.researcher.websocket,
                        )
                    
                    mcp_context = await self._execute_mcp_research_for_queries([sub_query], mcp_retrievers)
            
            # Get web search context using non-MCP retrievers (if no scraped data provided)
            if not scraped_data:
                scraped_data = await self._scrape_data_by_urls(sub_query, query_domains)
                self.logger.info(f"Scraped data size: {len(scraped_data)}")

            # Get similar content based on scraped data
            if scraped_data:
                web_context = await self.researcher.context_manager.get_similar_content_by_query(sub_query, scraped_data)
                self.logger.info(f"Web content found for sub-query: {len(str(web_context)) if web_context else 0} chars")

            # Combine MCP context with web context intelligently
            combined_context = self._combine_mcp_and_web_context(mcp_context, web_context, sub_query)
            
            # Log context combination results
            if combined_context:
                context_length = len(str(combined_context))
                self.logger.info(f"Combined context for '{sub_query}': {context_length} chars")
                
                if self.researcher.verbose:
                    mcp_count = len(mcp_context)
                    web_available = bool(web_context)
                    cache_used = self._mcp_results_cache is not None and mcp_retrievers and mcp_strategy != "deep"
                    cache_status = " (cached)" if cache_used else ""
                    await stream_output(
                        "logs",
                        "context_combined",
                        f"📚 Combined research context: {mcp_count} MCP sources{cache_status}, {'web content' if web_available else 'no web content'}",
                        self.researcher.websocket,
                    )
            else:
                self.logger.warning(f"No combined context found for sub-query: {sub_query}")
                if self.researcher.verbose:
                    await stream_output(
                        "logs",
                        "subquery_context_not_found",
                        f"🤷 No content found for '{sub_query}'...",
                        self.researcher.websocket,
                    )
            
            if combined_context and self.json_handler:
                self.json_handler.log_event("content_found", {
                    "sub_query": sub_query,
                    "content_size": len(str(combined_context)),
                    "mcp_sources": len(mcp_context),
                    "web_content": bool(web_context)
                })
                
            return combined_context
            
        except Exception as e:
            self.logger.error(f"Error processing sub-query {sub_query}: {e}", exc_info=True)
            if self.researcher.verbose:
                await stream_output(
                    "logs",
                    "subquery_error",
                    f"❌ Error processing '{sub_query}': {str(e)}",
                    self.researcher.websocket,
                )
            return ""

    async def _execute_mcp_research(self, retriever, query):
        """
        Execute MCP research using the new two-stage approach.
        
        Args:
            retriever: The MCP retriever class
            query: The search query
            
        Returns:
            list: MCP research results
        """
        retriever_name = retriever.__name__
        
        self.logger.info(f"Executing MCP research with {retriever_name} for query: {query}")
        
        try:
            # Instantiate the MCP retriever with proper parameters
            # Pass the researcher instance (self.researcher) which contains both cfg and mcp_configs
            retriever_instance = retriever(
                query=query, 
                headers=self.researcher.headers,
                query_domains=self.researcher.query_domains,
                websocket=self.researcher.websocket,
                researcher=self.researcher  # Pass the entire researcher instance
            )
            
            if self.researcher.verbose:
                await stream_output(
                    "logs",
                    "mcp_retrieval_stage1",
                    f"🧠 Stage 1: Selecting optimal MCP tools for: {query}",
                    self.researcher.websocket,
                )
            
            # Execute the two-stage MCP search
            results = retriever_instance.search(
                max_results=self.researcher.cfg.max_search_results_per_query
            )
            
            if results:
                result_count = len(results)
                self.logger.info(f"MCP research completed: {result_count} results from {retriever_name}")
                
                if self.researcher.verbose:
                    await stream_output(
                        "logs",
                        "mcp_research_complete",
                        f"🎯 MCP research completed: {result_count} intelligent results obtained",
                        self.researcher.websocket,
                    )
                
                return results
            else:
                self.logger.info(f"No results returned from MCP research with {retriever_name}")
                if self.researcher.verbose:
                    await stream_output(
                        "logs",
                        "mcp_no_results",
                        f"ℹ️ No relevant information found via MCP for: {query}",
                        self.researcher.websocket,
                    )
                return []
                
        except Exception as e:
            self.logger.error(f"Error in MCP research with {retriever_name}: {str(e)}")
            if self.researcher.verbose:
                await stream_output(
                    "logs",
                    "mcp_research_error",
                    f"⚠️ MCP research error: {str(e)} - continuing with other sources",
                    self.researcher.websocket,
                )
            return []

    def _combine_mcp_and_web_context(self, mcp_context: list, web_context: str, sub_query: str) -> str:
        """
        Intelligently combine MCP and web research context.
        
        Args:
            mcp_context: List of MCP context entries
            web_context: Web research context string  
            sub_query: The sub-query being processed
            
        Returns:
            str: Combined context string
        """
        combined_parts = []
        
        # Add web context first if available
        if web_context and web_context.strip():
            combined_parts.append(web_context.strip())
            self.logger.debug(f"Added web context: {len(web_context)} chars")
        
        # Add MCP context with proper formatting
        if mcp_context:
            mcp_formatted = []
            
            for i, item in enumerate(mcp_context):
                content = item.get("content", "")
                url = item.get("url", "")
                title = item.get("title", f"MCP Result {i+1}")
                
                if content and content.strip():
                    # Create a well-formatted context entry
                    if url and url != f"mcp://llm_analysis":
                        citation = f"\n\n*Source: {title} ({url})*"
                    else:
                        citation = f"\n\n*Source: {title}*"
                    
                    formatted_content = f"{content.strip()}{citation}"
                    mcp_formatted.append(formatted_content)
            
            if mcp_formatted:
                # Join MCP results with clear separation
                mcp_section = "\n\n---\n\n".join(mcp_formatted)
                combined_parts.append(mcp_section)
                self.logger.debug(f"Added {len(mcp_context)} MCP context entries")
        
        # Combine all parts
        if combined_parts:
            final_context = "\n\n".join(combined_parts)
            self.logger.info(f"Combined context for '{sub_query}': {len(final_context)} total chars")
            return final_context
        else:
            self.logger.warning(f"No context to combine for sub-query: {sub_query}")
            return ""

    async def _process_sub_query_with_vectorstore(self, sub_query: str, filter: dict | None = None):
        """Takes in a sub query and gathers context from the user provided vector store

        Args:
            sub_query (str): The sub-query generated from the original query

        Returns:
            str: The context gathered from search
        """
        if self.researcher.verbose:
            await stream_output(
                "logs",
                "running_subquery_with_vectorstore_research",
                f"\n🔍 Running research for '{sub_query}'...",
                self.researcher.websocket,
            )

        context = await self.researcher.context_manager.get_similar_content_by_query_with_vectorstore(sub_query, filter)

        return context

    async def _get_new_urls(self, url_set_input):
        """Gets the new urls from the given url set.
        Args: url_set_input (set[str]): The url set to get the new urls from
        Returns: list[str]: The new urls from the given url set
        """

        new_urls = []
        for url in url_set_input:
            if url not in self.researcher.visited_urls:
                self.researcher.visited_urls.add(url)
                new_urls.append(url)
                if self.researcher.verbose:
                    await stream_output(
                        "logs",
                        "added_source_url",
                        f"✅ Added source url to research: {url}\n",
                        self.researcher.websocket,
                        True,
                        url,
                    )

        return new_urls

    async def _search_relevant_source_urls(self, query, query_domains: list | None = None):
        new_search_urls = []
        if query_domains is None:
            query_domains = []

        # Iterate through the currently set retrievers
        # This allows the method to work when retrievers are temporarily modified
        for retriever_class in self.researcher.retrievers:
            # Skip MCP retrievers as they don't provide URLs for scraping
            if "mcpretriever" in retriever_class.__name__.lower():
                continue
                
            try:
                # Instantiate the retriever with the sub-query
                retriever = retriever_class(query, query_domains=query_domains)

                # Perform the search using the current retriever
                search_results = await asyncio.to_thread(
                    retriever.search, max_results=self.researcher.cfg.max_search_results_per_query
                )

                # Collect new URLs from search results
                search_urls = [url.get("href") for url in search_results if url.get("href")]
                new_search_urls.extend(search_urls)
            except Exception as e:
                self.logger.error(f"Error searching with {retriever_class.__name__}: {e}")

        # Get unique URLs
        new_search_urls = await self._get_new_urls(new_search_urls)
        random.shuffle(new_search_urls)

        return new_search_urls

    async def _scrape_data_by_urls(self, sub_query, query_domains: list | None = None):
        """
        Runs a sub-query across multiple retrievers and scrapes the resulting URLs.

        Args:
            sub_query (str): The sub-query to search for.

        Returns:
            list: A list of scraped content results.
        """
        if query_domains is None:
            query_domains = []

        new_search_urls = await self._search_relevant_source_urls(sub_query, query_domains)

        # Log the research process if verbose mode is on
        if self.researcher.verbose:
            await stream_output(
                "logs",
                "researching",
                f"🤔 Researching for relevant information across multiple sources...\n",
                self.researcher.websocket,
            )

        # Scrape the new URLs
        scraped_content = await self.researcher.scraper_manager.browse_urls(new_search_urls)

        if self.researcher.vector_store:
            self.researcher.vector_store.load(scraped_content)

        return scraped_content

    async def _search(self, retriever, query):
        """
        Perform a search using the specified retriever.
        
        Args:
            retriever: The retriever class to use
            query: The search query
            
        Returns:
            list: Search results
        """
        retriever_name = retriever.__name__
        is_mcp_retriever = "mcpretriever" in retriever_name.lower()
        
        self.logger.info(f"Searching with {retriever_name} for query: {query}")
        
        try:
            # Instantiate the retriever
            retriever_instance = retriever(
                query=query, 
                headers=self.researcher.headers,
                query_domains=self.researcher.query_domains,
                websocket=self.researcher.websocket if is_mcp_retriever else None,
                researcher=self.researcher if is_mcp_retriever else None
            )
            
            # Log MCP server configurations if using MCP retriever
            if is_mcp_retriever and self.researcher.verbose:
                await stream_output(
                    "logs",
                    "mcp_retrieval",
                    f"🔌 Consulting MCP server(s) for information on: {query}",
                    self.researcher.websocket,
                )
            
            # Perform the search
            if hasattr(retriever_instance, 'search'):
                results = retriever_instance.search(
                    max_results=self.researcher.cfg.max_search_results_per_query
                )
                
                # Log result information
                if results:
                    result_count = len(results)
                    self.logger.info(f"Received {result_count} results from {retriever_name}")
                    
                    # Special logging for MCP retriever
                    if is_mcp_retriever:
                        if self.researcher.verbose:
                            await stream_output(
                                "logs",
                                "mcp_results",
                                f"✓ Retrieved {result_count} results from MCP server",
                                self.researcher.websocket,
                            )
                        
                        # Log result details
                        for i, result in enumerate(results[:3]):  # Log first 3 results
                            title = result.get("title", "No title")
                            url = result.get("href", "No URL")
                            content_length = len(result.get("body", "")) if result.get("body") else 0
                            self.logger.info(f"MCP result {i+1}: '{title}' from {url} ({content_length} chars)")
                            
                        if result_count > 3:
                            self.logger.info(f"... and {result_count - 3} more MCP results")
                else:
                    self.logger.info(f"No results returned from {retriever_name}")
                    if is_mcp_retriever and self.researcher.verbose:
                        await stream_output(
                            "logs",
                            "mcp_no_results",
                            f"ℹ️ No relevant information found from MCP server for: {query}",
                            self.researcher.websocket,
                        )
                
                return results
            else:
                self.logger.error(f"Retriever {retriever_name} does not have a search method")
                return []
        except Exception as e:
            self.logger.error(f"Error searching with {retriever_name}: {str(e)}")
            if is_mcp_retriever and self.researcher.verbose:
                await stream_output(
                    "logs",
                    "mcp_error",
                    f"❌ Error retrieving information from MCP server: {str(e)}",
                    self.researcher.websocket,
                )
            return []
            
    async def _extract_content(self, results):
        """
        Extract content from search results using the browser manager.
        
        Args:
            results: Search results
            
        Returns:
            list: Extracted content
        """
        self.logger.info(f"Extracting content from {len(results)} search results")
        
        # Get the URLs from the search results
        urls = []
        for result in results:
            if isinstance(result, dict) and "href" in result:
                urls.append(result["href"])
        
        # Skip if no URLs found
        if not urls:
            return []
            
        # Make sure we don't visit URLs we've already visited
        new_urls = [url for url in urls if url not in self.researcher.visited_urls]
        
        # Return empty if no new URLs
        if not new_urls:
            return []
            
        # Scrape the content from the URLs
        scraped_content = await self.researcher.scraper_manager.browse_urls(new_urls)
        
        # Add the URLs to visited_urls
        self.researcher.visited_urls.update(new_urls)
        
        return scraped_content
        
    async def _summarize_content(self, query, content):
        """
        Summarize the extracted content.
        
        Args:
            query: The search query
            content: The extracted content
            
        Returns:
            str: Summarized content
        """
        self.logger.info(f"Summarizing content for query: {query}")
        
        # Skip if no content
        if not content:
            return ""
            
        # Summarize the content using the context manager
        summary = await self.researcher.context_manager.get_similar_content_by_query(
            query, content
        )
        
        return summary
        
    async def _update_search_progress(self, current, total):
        """
        Update the search progress.
        
        Args:
            current: Current number of sub-queries processed
            total: Total number of sub-queries
        """
        if self.researcher.verbose and self.researcher.websocket:
            progress = int((current / total) * 100)
            await stream_output(
                "logs",
                "research_progress",
                f"📊 Research Progress: {progress}%",
                self.researcher.websocket,
                True,
                {
                    "current": current,
                    "total": total,
                    "progress": progress
                }
            )
<|MERGE_RESOLUTION|>--- conflicted
+++ resolved
@@ -126,11 +126,6 @@
         elif self.researcher.report_source == ReportSource.Web.value:
             self.logger.info("Using web search with all configured retrievers")
             research_data = await self._get_context_by_web_search(self.researcher.query, [], self.researcher.query_domains)
-<<<<<<< HEAD
-
-        # ... rest of the conditions ...
-=======
->>>>>>> c368d613
         elif self.researcher.report_source == ReportSource.Local.value:
             self.logger.info("Using local search")
             document_data = await DocumentLoader(self.researcher.cfg.doc_path).load()
